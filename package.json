{
  "name": "opencollective-frontend",
  "version": "2.2.0",
  "repository": {
    "type": "git",
    "url": "https://github.com/opencollective/opencollective-frontend.git"
  },
  "private": true,
  "engines": {
    "node": "18.x",
    "npm": "9.x"
  },
  "files": [],
  "dependencies": {
    "@apollo/client": "3.7.17",
    "@dnd-kit/core": "6.0.8",
    "@dnd-kit/sortable": "7.0.2",
    "@dnd-kit/utilities": "3.2.1",
    "@emotion/react": "11.11.1",
    "@emotion/styled": "11.11.0",
    "@graphql-typed-document-node/core": "3.2.0",
    "@hcaptcha/react-hcaptcha": "1.8.1",
    "@hyperwatch/hyperwatch": "3.9.4",
    "@mui/material": "5.14.8",
    "@opencollective/taxes": "4.1.0",
    "@popperjs/core": "2.11.8",
<<<<<<< HEAD
    "@radix-ui/react-dialog": "1.0.4",
    "@radix-ui/react-dropdown-menu": "2.0.5",
    "@radix-ui/react-popover": "1.0.6",
    "@radix-ui/react-select": "1.2.2",
    "@radix-ui/react-separator": "1.0.3",
    "@radix-ui/react-switch": "1.0.3",
    "@radix-ui/react-tooltip": "1.0.6",
=======
    "@radix-ui/react-dialog": "^1.0.4",
    "@radix-ui/react-dropdown-menu": "^2.0.5",
    "@radix-ui/react-popover": "^1.0.6",
    "@radix-ui/react-separator": "1.0.3",
    "@radix-ui/react-slot": "^1.0.2",
>>>>>>> e58d48d9
    "@sentry/browser": "^7.49.0",
    "@sentry/nextjs": "^7.49.0",
    "@shopify/address": "4.2.0",
    "@simplewebauthn/browser": "8.0.2",
    "@stripe/react-stripe-js": "2.2.0",
    "@stripe/stripe-js": "2.1.3",
    "@styled-icons/bootstrap": "10.47.0",
    "@styled-icons/boxicons-regular": "10.47.0",
    "@styled-icons/boxicons-solid": "10.47.0",
    "@styled-icons/fa-brands": "10.47.0",
    "@styled-icons/fa-solid": "10.47.0",
    "@styled-icons/feather": "10.47.0",
    "@styled-icons/heroicons-outline": "10.47.0",
    "@styled-icons/icomoon": "10.46.0",
    "@styled-icons/ionicons-solid": "10.46.0",
    "@styled-icons/material": "10.47.0",
    "@styled-icons/octicons": "10.47.0",
    "@styled-icons/remix-line": "10.46.0",
    "@styled-system/css": "5.1.5",
    "@styled-system/prop-types": "5.1.5",
    "@styled-system/theme-get": "5.1.2",
    "@tanstack/react-table": "8.9.8",
    "@transferwise/approve-api-action-helpers": "0.9.4",
    "accepts": "1.3.8",
    "apexcharts": "3.42.0",
    "apollo-upload-client": "17.0.0",
    "canvas-confetti": "1.6.0",
    "class-variance-authority": "^0.7.0",
    "classnames": "2.3.2",
    "cloudflare-ip": "0.0.7",
    "clsx": "2.0.0",
<<<<<<< HEAD
    "cookie": "0.5.0",
=======
    "cmdk": "^0.2.0",
>>>>>>> e58d48d9
    "cookie-parser": "1.4.6",
    "copy-to-clipboard": "3.3.3",
    "copy-webpack-plugin": "11.0.0",
    "country-currency-emoji-flags": "1.0.11",
    "cross-fetch": "4.0.0",
    "currency-symbol-map": "5.1.0",
    "dayjs": "1.11.9",
    "debug": "4.3.4",
    "diff": "5.1.0",
    "dotenv": "16.3.1",
    "draft-js": "0.11.7",
    "express": "4.18.2",
    "express-basic-auth": "1.2.1",
    "express-http-proxy": "2.0.0",
    "express-winston": "4.2.0",
    "express-ws": "5.0.2",
    "file-saver": "2.0.5",
    "focus-trap-react": "10.2.1",
    "formik": "2.4.4",
    "glob": "10.3.4",
    "graphql": "16.8.0",
    "helmet": "7.0.0",
    "jsdom": "22.1.0",
    "jsonwebtoken": "8.5.1",
    "load-script": "2.0.0",
    "lodash": "4.17.21",
    "lucide-react": "0.276.0",
    "memoize-one": "6.0.0",
    "next": "13.4.10",
    "node-fetch": "2.7.0",
    "nprogress": "0.2.0",
    "payment": "2.4.6",
    "pdfjs-dist": "3.6.172",
    "polished": "4.2.2",
    "prop-types": "15.8.1",
    "qrcode.react": "3.1.0",
    "react": "18.2.0",
    "react-animate-height": "3.2.2",
    "react-apexcharts": "1.4.1",
    "react-dom": "18.2.0",
    "react-dropzone": "14.2.3",
    "react-easy-crop": "5.0.2",
    "react-flip-move": "3.0.5",
    "react-geosuggest": "2.14.1",
    "react-intl": "6.4.6",
    "react-is": "18.2.0",
    "react-password-strength-bar": "0.4.1",
    "react-pdf": "7.3.3",
    "react-popper": "2.3.0",
    "react-scrollchor": "7.0.2",
    "react-select": "5.7.4",
    "react-swipeable": "7.0.1",
    "react-text-mask": "5.5.0",
    "react-window": "1.8.9",
    "redis": "4.6.7",
    "sanitize-html": "2.11.0",
    "slugify": "1.6.6",
    "spdx-license-list": "6.7.0",
    "speakeasy": "2.0.0",
    "styled-components": "5.3.11",
    "styled-system": "5.1.5",
    "tailwind-merge": "1.14.0",
    "throng": "5.0.0",
    "trix": "2.0.5",
    "uuid": "9.0.1",
    "validator": "13.11.0",
    "webpack-manifest-plugin": "5.0.0",
    "winston": "3.10.0"
  },
  "scripts": {
    "build": "npm-run-all build:updates build:next build:server",
    "build:e2e": "cross-env NODE_ENV=development OC_ENV=e2e npm run build",
    "build:clean": "shx rm -rf dist .next",
    "build:components": "npm run publish-components -- --build-only",
    "build:langs": "npm run langs:update",
    "build:next": "cross-env scripts/build_next.sh",
    "build:server": "cross-env scripts/build_server.sh",
    "build:updates": "npm --prefix node_modules/cloudflare-ip run update-list",
    "clean": "npm-run-all build:clean test:clean",
    "commit": "git-cz",
    "cypress:open": "cross-env TZ=UTC cypress open --e2e",
    "cypress:run": "cross-env TZ=UTC cypress run",
    "depcheck": "npx depcheck",
    "deploy:production": "cross-env ./scripts/pre-deploy.sh production && git push production main",
    "deploy:staging": "cross-env ./scripts/pre-deploy.sh staging && git push -f staging main",
    "dev": "node server",
    "docs:generate:contribution-flow": "babel-node ./scripts/docs/contribution-flow.js",
    "git:clean": "cross-env ./scripts/git_clean.sh",
    "graphql:codegen": "graphql-codegen --config scripts/config/graphql-codegen.ts",
    "graphql:get-schema": "npm-run-all graphql:updateV1 graphql:updateV2",
    "graphql:update": "npm-run-all graphql:updateV1 graphql:updateV2 graphql:codegen",
    "graphql:updateV1": "babel-node ./scripts/update-gql-schemas.js http://localhost:3060/graphql/v1 lib/graphql/schema.graphql && prettier lib/graphql/schema.graphql --write",
    "graphql:updateV2": "babel-node ./scripts/update-gql-schemas.js http://localhost:3060/graphql/v2 lib/graphql/schemaV2.graphql && prettier lib/graphql/schemaV2.graphql --write",
    "heroku-cleanup": "rm -rf .next/cache && find node_modules/@next -depth -maxdepth 1 -type d -name 'swc*' -exec rm -rf {} \\; -prune",
    "langs:build": "formatjs extract \"{components,lib,pages}/**/*.{js,ts,tsx}\" --ignore='**/*.d.ts' --out-file \"dist/messages/messages.json\" --throws",
    "langs:check": "cross-env scripts/check_translations.sh",
    "langs:translate": "babel-node scripts/translate.js",
    "langs:update": "npm-run-all langs:build langs:translate",
    "langs:update-progress": "babel-node scripts/update-translation-progress.js && prettier --write lib/constants/locales.js",
    "lint": "eslint . --ignore-path .gitignore --ext .js,.jsx,.ts,.tsx",
    "lint:fix": "npm run lint -- --fix",
    "lint:quiet": "npm run lint -- --quiet",
    "prettier": "prettier \"*.@(js|ts|tsx|json|md)\" \"@(components|lib|pages|scripts|server|test|stories)/**/*.@(js|ts|tsx|json|md|mdx)\"",
    "prettier:check": "npm run prettier -- --check",
    "prettier:write": "npm run prettier -- --write",
    "publish-components": "npm run script scripts/publish-components/index.ts $1 -- $@",
    "script": "babel-node --extensions .js,.ts,.tsx -- $@",
    "start": "node dist/server",
    "start:ci": "nyc --silent --exclude \".next/**\" node server",
    "start:e2e": "cross-env TZ=UTC NODE_ENV=production OC_ENV=e2e node server",
    "styleguide:build": "storybook build",
    "styleguide:dev": "storybook dev -p 6006",
    "test": "npm run test:jest",
    "test:clean": "shx rm -rf test/cypress/screenshots test/cypress/videos coverage .nyc_output",
    "test:coverage": "codecov",
    "test:e2e": "npm run cypress:run",
    "test:e2e:0": "cross-env TZ=UTC cypress run --spec \"test/cypress/integration/0*.js\"",
    "test:e2e:1": "cross-env TZ=UTC cypress run --spec \"test/cypress/integration/1*.js\"",
    "test:e2e:2": "cross-env TZ=UTC cypress run --spec \"test/cypress/integration/2*.js\"",
    "test:e2e:3": "cross-env TZ=UTC cypress run --spec \"test/cypress/integration/3*.js\"",
    "test:jest": "cross-env NODE_ENV=test BABEL_ENV=jest TZ=UTC jest components lib pages",
    "test:update": "npm run test:jest -- --updateSnapshot",
    "type:check": "tsc",
    "jest": "cross-env NODE_ENV=test BABEL_ENV=jest TZ=UTC jest"
  },
  "devDependencies": {
    "@babel/core": "^7.18.0",
    "@babel/eslint-parser": "^7.18.2",
    "@babel/node": "^7.18.5",
    "@cypress/code-coverage": "^3.10.4",
    "@formatjs/cli": "^6.0.0",
    "@graphql-codegen/cli": "5.0.0",
    "@graphql-codegen/gql-tag-operations-preset": "^2.0.0",
    "@next/bundle-analyzer": "^13.3.0",
    "@rollup/plugin-babel": "^6.0.3",
    "@rollup/plugin-commonjs": "^25.0.0",
    "@rollup/plugin-image": "^3.0.2",
    "@rollup/plugin-json": "^6.0.0",
    "@rollup/plugin-typescript": "^9.0.1",
    "@storybook/addon-actions": "7.4.1",
    "@storybook/addon-docs": "7.4.1",
    "@storybook/addon-essentials": "7.4.1",
    "@storybook/addon-links": "7.4.1",
    "@storybook/addon-mdx-gfm": "7.4.1",
    "@storybook/nextjs": "7.4.1",
    "@storybook/react": "7.4.1",
    "@types/apollo-upload-client": "17.0.2",
    "@types/cookie": "^0.5.1",
    "@types/react": "18.2.21",
    "@types/styled-components": "^5.1.26",
    "@types/styled-system": "^5.1.16",
    "@types/webpack-env": "^1.18.1",
    "@typescript-eslint/eslint-plugin": "^6.0.0",
    "@typescript-eslint/parser": "^6.0.0",
    "autoprefixer": "10.4.15",
    "babel-loader": "^8.2.3",
    "babel-plugin-formatjs": "^10.5.0",
    "babel-plugin-istanbul": "^6.1.1",
    "babel-plugin-react-docgen": "^4.2.1",
    "babel-plugin-react-remove-properties": "^0.3.0",
    "babel-plugin-require-context-hook": "^1.0.0",
    "babel-plugin-styled-components": "^2.1.1",
    "babel-plugin-transform-react-remove-prop-types": "^0.4.24",
    "cheerio": "1.0.0-rc.12",
    "circular-dependency-plugin": "^5.2.2",
    "codecov": "^3.8.3",
    "commander": "^11.0.0",
    "commitizen": "^4.3.0",
    "cross-env": "^7.0.3",
    "css-loader": "^6.7.3",
    "cypress": "^13.0.0",
    "cz-conventional-changelog": "^3.3.0",
    "esbuild": "0.19.2",
    "eslint": "^8.38.0",
    "eslint-config-opencollective": "^3.0.3",
    "eslint-plugin-babel": "^5.3.1",
    "eslint-plugin-cypress": "^2.13.2",
    "eslint-plugin-formatjs": "^4.10.0",
    "eslint-plugin-graphql": "^4.0.0",
    "eslint-plugin-import": "^2.27.5",
    "eslint-plugin-node": "^11.1.0",
    "eslint-plugin-react": "^7.32.2",
    "eslint-plugin-react-hooks": "^4.6.0",
    "eslint-plugin-simple-import-sort": "^10.0.0",
    "eslint-plugin-styled-components-a11y": "^2.0.1",
    "file-loader": "^6.2.0",
    "fs-extra": "^11.1.1",
    "html-loader": "^4.2.0",
    "husky": "^4.3.8",
    "jest": "^29.5.0",
    "jest-styled-components": "^7.1.1",
    "jsdoc-api": "^8.0.0",
    "lint-staged": "^10.5.4",
    "lost-pixel": "^3.4.0",
    "markdown-loader": "^8.0.0",
    "mkdirp": "^3.0.0",
    "node-polyfill-webpack-plugin": "^2.0.1",
    "npm-run-all": "^4.1.5",
    "nyc": "^15.1.0",
    "postcss": "8.4.29",
    "prettier": "3.0.3",
    "prettier-plugin-tailwindcss": "0.5.4",
    "raf": "^3.4.1",
    "raw-loader": "^4.0.2",
    "react-test-renderer": "^18.2.0",
    "rollup": "^3.20.7",
    "shx": "^0.3.4",
    "storybook": "7.4.1",
    "storybook-addon-designs": "^7.0.0-beta.2",
    "styled-jsx": "^5.1.2",
    "tailwindcss": "3.3.3",
    "tailwindcss-animate": "1.0.7",
    "typescript": "^5.0.0",
    "url-loader": "^4.1.1",
    "webpack": "^5.80.0"
  },
  "jest": {
    "moduleNameMapper": {
      "\\.(jpg|jpeg|png|gif|eot|otf|webp|svg|ttf|woff|woff2|mp4|webm|wav|mp3|m4a|aac|oga)$": "<rootDir>/test/mocks/fileMock.js",
      "\\.(css|less)$": "<rootDir>/test/mocks/styleMock.js"
    },
    "setupFiles": [
      "<rootDir>/test/setup.js"
    ],
    "testPathIgnorePatterns": [
      "/.next/",
      "/dist/",
      "/node_modules/",
      "/.history"
    ]
  },
  "config": {
    "commitizen": {
      "path": "./node_modules/cz-conventional-changelog"
    }
  },
  "husky": {
    "hooks": {
      "pre-commit": "lint-staged"
    }
  },
  "lint-staged": {
    "*.{js,json,md,graphql}": [
      "prettier --write"
    ]
  },
  "depcheck": {
    "ignores": [
      "@types/webpack-env",
      "@graphql-codegen/gql-tag-operations-preset",
      "cheerio",
      "@storybook/*",
      "@shopify/address",
      "jest-styled-components",
      "storybook-addon-designs",
      "styled-jsx",
      "esbuild",
      "tailwindcss",
      "autoprefixer",
      "postcss",
      "prettier-plugin-tailwindcss"
    ]
  }
}<|MERGE_RESOLUTION|>--- conflicted
+++ resolved
@@ -24,21 +24,14 @@
     "@mui/material": "5.14.8",
     "@opencollective/taxes": "4.1.0",
     "@popperjs/core": "2.11.8",
-<<<<<<< HEAD
     "@radix-ui/react-dialog": "1.0.4",
     "@radix-ui/react-dropdown-menu": "2.0.5",
     "@radix-ui/react-popover": "1.0.6",
     "@radix-ui/react-select": "1.2.2",
     "@radix-ui/react-separator": "1.0.3",
+    "@radix-ui/react-slot": "^1.0.2",
     "@radix-ui/react-switch": "1.0.3",
     "@radix-ui/react-tooltip": "1.0.6",
-=======
-    "@radix-ui/react-dialog": "^1.0.4",
-    "@radix-ui/react-dropdown-menu": "^2.0.5",
-    "@radix-ui/react-popover": "^1.0.6",
-    "@radix-ui/react-separator": "1.0.3",
-    "@radix-ui/react-slot": "^1.0.2",
->>>>>>> e58d48d9
     "@sentry/browser": "^7.49.0",
     "@sentry/nextjs": "^7.49.0",
     "@shopify/address": "4.2.0",
@@ -70,11 +63,8 @@
     "classnames": "2.3.2",
     "cloudflare-ip": "0.0.7",
     "clsx": "2.0.0",
-<<<<<<< HEAD
     "cookie": "0.5.0",
-=======
     "cmdk": "^0.2.0",
->>>>>>> e58d48d9
     "cookie-parser": "1.4.6",
     "copy-to-clipboard": "3.3.3",
     "copy-webpack-plugin": "11.0.0",
