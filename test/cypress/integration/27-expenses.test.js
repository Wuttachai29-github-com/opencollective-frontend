import { randomEmail } from '../support/faker';

describe('New expense flow', () => {
  describe('new expense when logged out', () => {
    it('shows the login screen', () => {
      cy.createHostedCollective().then(collective => {
        cy.visit(`/${collective.slug}/expenses/new`);
        cy.getByDataCy('signIn-form');
      });
    });
  });

  describe('new expense when logged in', () => {
    let user, collective;

    before(() => {
      cy.createHostedCollective().then(c => {
        collective = c;
        cy.signup({
          user: { name: 'Potatoes Lover' },
          redirect: `/${collective.slug}/expenses/new`,
        }).then(u => (user = u));
      });
    });

    beforeEach(() => {
      cy.login({ email: user.email, redirect: `/${collective.slug}/expenses/new` });
    });

    it('has a dismissible help message', () => {
      cy.getByDataCy('expense-create-help').should('exist');
      cy.getByDataCy('dismiss-expense-create-help').click();
      cy.getByDataCy('expense-create-help').should('not.exist');
      cy.wait(250); // Give some time for the GQL request
      cy.reload();
      cy.waitForLoggedIn();
      cy.wait(200); // Give some time to make sure frontend can fully refresh after logged in
      cy.getByDataCy('expense-create-help').should('not.exist');
    });

    it('submits new expense then edit it', () => {
      cy.getByDataCy('radio-expense-type-RECEIPT');
      cy.wait(250);
      cy.getByDataCy('radio-expense-type-RECEIPT').click();
      // Select Payout Method
      cy.getByDataCy('payout-method-select').click();
      cy.contains('[data-cy="select-option"]', 'New custom payout method').click();
      cy.get('textarea[name="payoutMethod.data.content"]').type('Bank Account: 007');
      cy.getByDataCy('expense-next').click();

      cy.get('textarea[name="description"]').type('Brussels January team retreat');

      cy.getByDataCy('expense-summary-btn').should('be.disabled');
      // Upload 2 files to the multi-files dropzone

      cy.getByDataCy('expense-multi-attachments-dropzone').selectFile(
        {
          contents: 'test/cypress/fixtures/images/receipt.jpg',
          fileName: 'receipt0.jpg',
          mimeType: 'image/jpeg',
        },
        { action: 'drag-drop' },
      );
      cy.getByDataCy('expense-multi-attachments-dropzone').selectFile(
        {
          contents: 'test/cypress/fixtures/images/receipt.jpg',
          fileName: 'receipt1.jpg',
          mimeType: 'image/jpeg',
        },
        { action: 'drag-drop' },
      );
      cy.getByDataCy('expense-attachment-form').should('have.length', 2);

      // Fill info for first attachment
      cy.get('input[name="items[0].description"]').type('Fancy restaurant');
      cy.get('input[name="items[0].amount"]').type('{selectall}183');
      cy.getByDataCy('currency-picker').click();
      cy.contains('[data-cy="select-option"]', 'US Dollar').click();
      cy.get('input:invalid').should('have.length', 2); // Missing attachment desctiption+amount
      cy.getByDataCy('expense-items-total-amount').should('contain', '--.--'); // amount for second item is missing

      // Try to submit with missing data
      cy.get('input:invalid').should('have.length', 2); // Previous incomplete fields + payout method email
      cy.getByDataCy('expense-summary-btn').click(); // Should not submit

      // Fill missing info & submit
      cy.get('input[name="items[1].description"]').type('Potatoes for the giant raclette');
      cy.get('input[name="items[1].amount"]').type('{selectall}92.50');
      cy.getByDataCy('expense-items-total-amount').should('contain', '$275.50');
      cy.get('input:invalid').should('have.length', 0);
      cy.getByDataCy('expense-summary-btn').click();

      // Check summary
      cy.getByDataCy('expense-summary-payee').should('contain', 'Potatoes Lover');
      cy.getByDataCy('expense-summary-host').should('contain', 'Open Source Collective org');
      cy.getByDataCy('expense-summary-payout-method-data').should('contain', 'Bank Account: 007');
      cy.getByDataCy('expense-summary-payout-method-type').should('contain', 'Other');
      cy.getByDataCy('expense-items-total-amount').should('contain', '$275.50');
      cy.getByDataCy('expense-summary-items').should('contain', 'Fancy restaurant');
      cy.getByDataCy('expense-summary-items').should('contain', 'Potatoes for the giant raclette');

      // Submit!
      cy.getByDataCy('submit-expense-btn').click();
      cy.contains('[data-cy="toast-notification"]', 'Expense submitted');
      cy.contains('[data-cy="expense-page-content"]', 'Brussels January team retreat');
      cy.getByDataCy('dismiss-toast-btn').click();
      cy.getByDataCy('toast-notification').should('not.exist');

      // Start editing
      cy.getByDataCy('more-actions').click();
      cy.getByDataCy('edit-expense-btn').click();
      cy.getByDataCy('expense-next').click();
      cy.get('textarea[name="description"]').type(' edited');
      cy.get('input[name="items[0].description"]').type(' but not too expensive');
      cy.get('input[name="items[0].amount"]').type('{selectall}111');
      // Add new item
      cy.getByDataCy('expense-add-item-btn').click();
      cy.get('input[name="items[2].description"]').type('Some more delicious stuff');
      cy.get('input[name="items[2].amount"]').type('{selectall}34');
      cy.getByDataCy('items[2].url-dropzone').selectFile(
        {
          contents: 'test/cypress/fixtures/images/receipt.jpg',
          fileName: 'receipt2.jpg',
          mimeType: 'image/jpeg',
        },
        { action: 'drag-drop' },
      );

      // Change payee - use a new organization
      cy.getByDataCy('expense-back').click();
      cy.getByDataCy('payout-method-select').click();
      cy.contains('[data-cy="select-option"]', 'New custom payout method').click();
      cy.get('textarea[name="payoutMethod.data.content"]').type('Bank Account: 007');
      cy.getByDataCy('expense-next').click();
      cy.getByDataCy('currency-picker').click();
      cy.contains('[data-cy="select-option"]', 'US Dollar').click();
      cy.getByDataCy('expense-summary-btn').click();
      cy.getByDataCy('save-expense-btn').click();
      cy.getByDataCy('save-expense-btn').should('not.exist'); // wait for form to be submitted

      // Check final expense page
      cy.contains('[data-cy="expense-page-content"]', 'Brussels January team retreat edited');
      cy.getByDataCy('expense-summary-payee').should('contain', 'Potatoes Lover');
      cy.getByDataCy('expense-summary-host').should('contain', 'Open Source Collective org');
      cy.getByDataCy('expense-summary-payout-method-data').should('contain', 'Bank Account: 007');
      cy.getByDataCy('expense-summary-payout-method-type').should('contain', 'Other');
      cy.getByDataCy('expense-items-total-amount').should('contain', '$237.50');
      cy.getByDataCy('expense-summary-items').should('contain', 'Fancy restaurant');
      cy.getByDataCy('expense-summary-items').should('contain', 'Potatoes for the giant raclette');
      cy.getByDataCy('expense-summary-items').should('contain', 'Some more delicious stuff');
    });

    it('can create a new organization', () => {
      cy.getByDataCy('radio-expense-type-RECEIPT');
      cy.wait(250);
      cy.getByDataCy('radio-expense-type-RECEIPT').click();

      cy.getByDataCy('select-expense-payee').click();
      cy.getByDataCy('collective-type-picker-ORGANIZATION').click();
      cy.getByDataCy('mini-form-name-field').type('Dummy Expense Org');
      cy.getByDataCy('mini-form-website-field').type('dummy.com');
      cy.getByDataCy('mini-form-save-button').click();
      cy.wait(250);

      // Select Payout Method
      cy.getByDataCy('payout-method-select').click();
      cy.contains('[data-cy="select-option"]', 'New custom payout method').click();
      cy.get('textarea[name="payoutMethod.data.content"]').type('make it rain');
      cy.getByDataCy('expense-next').click();

      cy.get('textarea[name="description"]').type('Brussels January team retreat');

      cy.getByDataCy('expense-multi-attachments-dropzone').selectFile(
        {
          contents: 'test/cypress/fixtures/images/receipt.jpg',
          fileName: 'receipt0.jpg',
          mimeType: 'image/jpeg',
        },
        { action: 'drag-drop' },
      );

      cy.getByDataCy('expense-multi-attachments-dropzone').selectFile(
        {
          contents: 'test/cypress/fixtures/images/receipt.jpg',
          fileName: 'receipt1.jpg',
          mimeType: 'image/jpeg',
        },
        { action: 'drag-drop' },
      );

      cy.getByDataCy('expense-attachment-form').should('have.length', 2);
      // Fill info for first attachment
      cy.get('input[name="items[0].description"]').type('Fancy restaurant');
      cy.get('input[name="items[0].amount"]').type('{selectall}183');
      cy.getByDataCy('currency-picker').click();
      cy.contains('[data-cy="select-option"]', 'US Dollar').click();
      cy.get('input[name="items[1].description"]').type('Potatoes for the giant raclette');
      cy.get('input[name="items[1].amount"]').type('{selectall}92.50');
      cy.getByDataCy('expense-summary-btn').click();

      cy.getByDataCy('expense-summary-payee').should('contain', 'Dummy Expense Org');
      cy.getByDataCy('expense-summary-host').should('contain', 'Open Source Collective org');
      cy.getByDataCy('expense-summary-payout-method-data').should('contain', 'make it rain');
      cy.getByDataCy('expense-items-total-amount').should('contain', '$275.50');
      cy.getByDataCy('expense-summary-items').should('contain', 'Fancy restaurant');
      cy.getByDataCy('expense-summary-items').should('contain', 'Potatoes for the giant raclette');

      // Submit!
      cy.getByDataCy('submit-expense-btn').click();
      cy.contains('[data-cy="toast-notification"]', 'Expense submitted');
      cy.contains('[data-cy="expense-page-content"]', 'Brussels January team retreat');
      cy.getByDataCy('dismiss-toast-btn').click();
      cy.getByDataCy('toast-notification').should('not.exist');
    });

    // This can happen if you start with an invoice then switch to receipts
    it('should prevent submitting receipts if missing items', () => {
      cy.intercept({
        method: 'POST',
        url: 'https://country-service.shopifycloud.com/graphql',
        query: { fixture: 'countries.json' },
      });
      cy.getByDataCy('radio-expense-type-INVOICE');
      cy.wait(250);
      cy.getByDataCy('radio-expense-type-INVOICE').click();
      cy.getByDataCy('payout-method-select').click();
      cy.contains('[data-cy="select-option"]', 'New custom payout method').click();
      cy.getByDataCy('country-select').click();
      cy.contains('[data-cy="select-option"]', 'Angola').click();
      cy.get('input[data-cy="address-address1"]').type('Street Name, 123');
      cy.get('input[data-cy="address-city"]').type('Citycitycity');
      cy.get('textarea[name="payoutMethod.data.content"]').type('Bank Account: 007');
      cy.getByDataCy('expense-next').click();
      // Fill the form with valid data
      cy.get('textarea[name="description"]').type('March invoice');
      cy.get('input[name="items[0].description"]').type('Peeling potatoes');
      cy.getByDataCy('currency-picker').click();
      cy.contains('[data-cy="select-option"]', 'US Dollar').click();
      cy.get('input[name="items[0].amount"]').type('{selectall}4200');

      // Switch to receipt and acknowledge error
      cy.getByDataCy('radio-expense-type-RECEIPT').click();
      cy.getByDataCy('expense-next').click();
      cy.getByDataCy('expense-summary-btn').click();
      cy.getByDataCy('attachment-url-field').should('contain', 'Receipt required');
    });

    describe('submit on behalf', () => {
      it('can invite an existing user to submit an expense', () => {
        cy.getByDataCy('radio-expense-type-INVOICE');
        cy.wait(250);
        cy.getByDataCy('radio-expense-type-INVOICE').click();

        cy.getByDataCy('select-expense-payee').click();
        cy.get('input#input-payee').type('pia');
        cy.get('#react-select-input-payee-option-0-0').contains('pia').click();
        cy.getByDataCy('expense-next').click();
        // TODO: Make sure there's no payout method input visible

        cy.get('textarea[name="description"]').type('Service Invoice');
        cy.get('input[name="items[0].amount"]').type('{selectall}4200');

        cy.getByDataCy('expense-summary-btn').click();
        cy.wait(500);

        cy.getByDataCy('expense-status-msg').should('contain', 'Draft');
        cy.getByDataCy('expense-draft-banner').should('contain', 'Your invite is on its way');
        cy.getByDataCy('expense-draft-banner').should(
          'contain',
          `An invitation to submit this expense has been sent to`,
        );
      });

      it('can invite a third-party user to submit an expense', () => {
<<<<<<< HEAD
        cy.getByDataCy('radio-expense-type-INVOICE');
        cy.wait(250);
=======
        const inviteeEmail = randomEmail();
>>>>>>> 4322688d
        cy.getByDataCy('radio-expense-type-INVOICE').click();

        cy.getByDataCy('select-expense-payee').click();
        cy.getByDataCy('collective-picker-invite-button').click();
        cy.get('input[name="payee.name"]').type('Nicolas Cage');
        cy.get('input[name="payee.email"]').type(inviteeEmail);
        cy.get('[data-cy="expense-next"]').click();

        cy.get('textarea[name="description"]').type('Service Invoice');
        cy.get('input[name="items[0].amount"]').type('{selectall}4200');

        cy.getByDataCy('expense-summary-btn').click();
        cy.wait(500);

        cy.getByDataCy('expense-status-msg').should('contain', 'Draft');
        cy.getByDataCy('expense-draft-banner').should('contain', 'Your invite is on its way');
        cy.getByDataCy('expense-draft-banner').should(
          'contain',
          `An invitation to submit this expense has been sent to ${inviteeEmail}`,
        );
        cy.getByDataCy('expense-summary-payee').should('contain', 'Nicolas Cage');

        // Log out and submit as invitee...
<<<<<<< HEAD
        cy.url({ log: true }).then(_url => {
          [, collective, expenseId] = _url.match(/\/([\w-]+)\/expenses\/(\w+)$/);
        });
      });

      it('can create a new expense and account as the invitee', () => {
        cy.wait(250);
        cy.visit(`/${collective}/expenses/${expenseId}?key=draft-key`);
=======
        cy.url({ log: true })
          .then(_url => {
            const [, collective, expenseId] = _url.match(/\/([\w-]+)\/expenses\/(\w+)$/);
            return { collective, expenseId };
          })
          .as('createdExpense');
>>>>>>> 4322688d
        cy.logout();
        cy.reload();
        cy.wait(500);

<<<<<<< HEAD
        cy.getByDataCy('country-select');
        cy.wait(250);
=======
        cy.get('@createdExpense').then(createdExpense => {
          cy.visit(`/${createdExpense.collective}/expenses/${createdExpense.expenseId}?key=draft-key`);
        });

>>>>>>> 4322688d
        cy.getByDataCy('country-select').click();
        cy.contains('[data-cy="select-option"]', 'Angola').click();
        cy.get('[data-cy="address-address1"]').type('Street Name, 123');
        cy.get('[data-cy="address-city"]').type('City');

        cy.getByDataCy('payout-method-select').click();
        cy.contains('[data-cy="select-option"]', 'New custom payout method').click();
        cy.get('textarea[name="payoutMethod.data.content"]').type('make it rain');

        cy.getByDataCy('expense-next').click();

        cy.get('input[name="items[0].description"]').type('That service');
        cy.getByDataCy('currency-picker').click();
        cy.contains('[data-cy="select-option"]', 'US Dollar').click();
        cy.getByDataCy('expense-summary-btn').click();
        cy.get('[data-cy="checkbox-tos"] [data-cy="custom-checkbox"]').click();
        cy.getByDataCy('save-expense-btn').click();
        cy.wait(500);
        cy.getByDataCy('expense-status-msg').should('contain', 'Pending');
        cy.getByDataCy('expense-status-msg').parent().should('contain', 'Unverified');

        cy.get('@createdExpense').then(createdExpense => {
          cy.login({
            email: inviteeEmail,
            redirect: `/${createdExpense.collective}/expenses/${createdExpense.expenseId}`,
          });
          cy.visit(`/${createdExpense.collective}/expenses/${createdExpense.expenseId}`);
        });

        cy.getByDataCy('expense-status-msg').should('contain', 'Pending');
        cy.getByDataCy('expense-author').should('contain', 'Invited by');
        cy.getByDataCy('expense-summary-payee').should('contain', 'Nicolas Cage');
        cy.getByDataCy('expense-summary-host').should('contain', 'Open Source Collective org');
        cy.getByDataCy('expense-summary-payout-method-data').should('contain', 'make it rain');
      });

      it('can invite a third-party organization to submit an expense', () => {
<<<<<<< HEAD
        inviteeEmail = randomEmail();
        cy.getByDataCy('radio-expense-type-INVOICE');
        cy.wait(250);
=======
        const inviteeEmail = randomEmail();
>>>>>>> 4322688d
        cy.getByDataCy('radio-expense-type-INVOICE').click();

        cy.getByDataCy('select-expense-payee').click();
        cy.getByDataCy('collective-picker-invite-button').click();
        cy.getByDataCy('payee-type-org').click();
        cy.get('input[name="payee.organization.name"]').type('Hollywood');
        cy.get('input[name="payee.organization.description"]').type('We make movies.');
        cy.get('input[name="payee.organization.website"]').type('http://hollywood.com');
        cy.get('input[name="payee.name"]').type('Nicolas Cage');
        cy.get('input[name="payee.email"]').type(inviteeEmail);
        cy.get('[data-cy="expense-next"]').click();

        cy.get('textarea[name="description"]').type('Service Invoice');
        cy.get('input[name="items[0].amount"]').type('{selectall}4200');

        cy.getByDataCy('expense-summary-btn').click();
        cy.wait(500);

        cy.getByDataCy('expense-status-msg').should('contain', 'Draft');
        cy.getByDataCy('expense-draft-banner').should('contain', 'Your invite is on its way');
        cy.getByDataCy('expense-draft-banner').should(
          'contain',
          `An invitation to submit this expense has been sent to ${inviteeEmail}`,
        );
        cy.getByDataCy('expense-summary-payee').should('contain', 'Hollywood');

        // Log out and submit as invitee...
        cy.url({ log: true })
          .then(_url => {
            const [, collective, expenseId] = _url.match(/\/([\w-]+)\/expenses\/(\w+)$/);
            return { collective, expenseId };
          })
          .as('createdExpense');

        cy.visit('/');
        cy.logout();
        cy.reload();
        cy.get('@createdExpense').then(createdExpense => {
          cy.visit(`/${createdExpense.collective}/expenses/${createdExpense.expenseId}?key=draft-key`);
        });

        cy.getByDataCy('country-select').click();
        cy.contains('[data-cy="select-option"]', 'Angola').click();
        cy.get('[data-cy="address-address1"]').type('Street Name, 123');
        cy.get('[data-cy="address-city"]').type('City');

        cy.getByDataCy('payout-method-select').click();
        cy.contains('[data-cy="select-option"]', 'New custom payout method').click();
        cy.get('textarea[name="payoutMethod.data.content"]').type('make it rain');

        cy.getByDataCy('expense-next').click();

        cy.get('input[name="items[0].description"]').type('That service');
        cy.getByDataCy('currency-picker').click();
        cy.contains('[data-cy="select-option"]', 'US Dollar').click();
        cy.getByDataCy('expense-summary-btn').click();
        cy.get('[data-cy="checkbox-tos"] [data-cy="custom-checkbox"]').click();
        cy.getByDataCy('save-expense-btn').click();
        cy.wait(500);
        cy.getByDataCy('expense-status-msg').should('contain', 'Pending');
        cy.getByDataCy('expense-status-msg').parent().should('contain', 'Unverified');
        cy.get('@createdExpense').then(createdExpense => {
          cy.login({
            email: inviteeEmail,
            redirect: `/${createdExpense.collective}/expenses/${createdExpense.expenseId}`,
          });
          cy.visit(`/${createdExpense.collective}/expenses/${createdExpense.expenseId}`);
        });
        cy.getByDataCy('expense-status-msg').should('contain', 'Pending');
        cy.getByDataCy('expense-author').should('contain', 'Invited by');
        cy.getByDataCy('expense-summary-payee').should('contain', 'Hollywood');
        cy.getByDataCy('expense-summary-host').should('contain', 'Open Source Collective org');
        cy.getByDataCy('expense-summary-payout-method-data').should('contain', 'make it rain');
      });
    });
  });

  describe('new expense with taxes', () => {
    let collective;

    before(() => {
      cy.createHostedCollective().then(c => (collective = c));
    });

    it('can submit with VAT', () => {
      // Activate VAT for collective
      cy.editCollective({
        id: collective.id,
        location: { country: 'BE' },
        settings: { VAT: { type: 'OWN', number: 'FRXX999999999' } },
      });

      cy.login({ redirect: `/${collective.slug}/expenses/new` });
      cy.getByDataCy('radio-expense-type-INVOICE').click();

      // ---- 1. Submit expense with VAT ----

      // Fill payee / payout method
      cy.getByDataCy('payout-method-select').click();
      cy.contains('[data-cy="select-option"]', 'New custom payout method').click();
      cy.get('textarea[name="payoutMethod.data.content"]').type('Bank Account: 007');
      cy.getByDataCy('country-select').click();
      cy.contains('[data-cy="select-option"]', 'Angola').click();
      cy.get('input[data-cy="address-address1"]').type('Street Name, 123');
      cy.get('input[data-cy="address-city"]').type('Citycitycity');
      cy.getByDataCy('expense-next').click();

      // Fill details
      cy.get('textarea[name="description"]').type('Brussels January team retreat');
      cy.get('input[name="items[0].description"]').type('TShirts');
      cy.get('input[name="items[0].amount"]').type('{selectall}112');
      cy.getByDataCy('currency-picker').click();
      cy.contains('[data-cy="select-option"]', 'US Dollar').click();
      cy.getByDataCy('expense-add-item-btn').click();
      cy.get('input[name="items[1].description"]').type('Potatoes for the giant raclette');
      cy.get('input[name="items[1].amount"]').type('{selectall}75.5');

      // Need to fill in the tax rate before we can go next
      cy.get('input[name="taxes.0.idNumber"]').should('not.have.attr', 'required'); // Not required if the rate is not set or 0
      cy.getByDataCy('expense-items-total-amount').should('contain', '--.--');
      cy.getByDataCy('tax-VAT-expense-amount-line').should('contain', '--.--');
      cy.getByDataCy('expense-summary-btn').click();
      cy.get('input:invalid').should('have.length', 1);

      // Breakdown should be correct
      cy.get('input[name="taxes.0.rate"]').type('5.5');
      cy.get('input[name="taxes.0.idNumber"]').should('have.attr', 'required', 'required'); // Required if the rate is a positive number
      cy.get('input[name="taxes.0.idNumber"]').type('FRXX999999999');
      cy.getByDataCy('expense-invoiced-amount').should('contain', '$187.50');
      cy.getByDataCy('tax-VAT-expense-amount-line').should('contain', '$10.31');
      cy.getByDataCy('expense-items-total-amount').should('contain', '$197.81');

      // Check summary
      cy.getByDataCy('expense-summary-btn').click();
      cy.getByDataCy('expense-invoiced-amount').should('contain', '$187.50');
      cy.getByDataCy('tax-VAT-expense-amount-line').should('contain', '$10.31');
      cy.getByDataCy('expense-items-total-amount').should('contain', '$197.81');

      // Submit!
      cy.getByDataCy('submit-expense-btn').click();
      cy.contains('[data-cy="toast-notification"]', 'Expense submitted');
      cy.getByDataCy('expense-invoiced-amount').should('contain', '$187.50');
      cy.getByDataCy('tax-VAT-expense-amount-line').should('contain', '$10.31');
      cy.getByDataCy('expense-items-total-amount').should('contain', '$197.81');

      // ---- 2. Edit VAT rate ----

      // Start editing
      cy.getByDataCy('more-actions').click();
      cy.getByDataCy('edit-expense-btn').click({ force: true });
      cy.getByDataCy('expense-next').click();

      // Add new item
      cy.getByDataCy('currency-picker').click();
      cy.contains('[data-cy="select-option"]', 'US Dollar').click();
      cy.getByDataCy('expense-add-item-btn').click();
      cy.get('input[name="items[2].description"]').type('Some more delicious stuff');
      cy.get('input[name="items[2].amount"]').type('{selectall}34');
      cy.getByDataCy('expense-invoiced-amount').should('contain', '$221.50');
      cy.getByDataCy('tax-VAT-expense-amount-line').should('contain', '$12.18');
      cy.getByDataCy('expense-items-total-amount').should('contain', '$233.68');

      // Change tax rate
      cy.get('input[name="taxes.0.rate"]').type('{selectall}17.7');
      cy.getByDataCy('expense-summary-btn').click();
      cy.getByDataCy('save-expense-btn').click();
      cy.getByDataCy('save-expense-btn').should('not.exist'); // wait for form to be submitted

      // Check final expense page
      cy.getByDataCy('expense-invoiced-amount').should('contain', '$221.50');
      cy.getByDataCy('tax-VAT-expense-amount-line').should('contain', '$39.21');
      cy.getByDataCy('expense-items-total-amount').should('contain', '$260.71');

      // ---- 3. Remove VAT ----
      // Start editing
      cy.get('[data-cy="more-actions"]:visible').click();
      cy.getByDataCy('edit-expense-btn').click({ force: true });
      cy.getByDataCy('expense-next').click();

      // Disable VAT
      cy.getByDataCy('checkbox-tax-VAT').click();
      cy.getByDataCy('currency-picker').click();
      cy.contains('[data-cy="select-option"]', 'US Dollar').click();
      cy.getByDataCy('expense-summary-btn').click();
      cy.getByDataCy('save-expense-btn').click();
      cy.getByDataCy('save-expense-btn').should('not.exist'); // wait for form to be submitted

      // Check final expense page
      cy.getByDataCy('expense-items-total-amount').should('contain', '$221.50');
      cy.getByDataCy('expense-invoiced-amount').should('not.exist'); // No breakdown if there's no taxes
    });
  });

  describe('Actions on expense', () => {
    let collective;
    let user;
    let expenseUrl;

    before(() => {
      cy.signup().then(response => (user = response));
    });

    before(() => {
      cy.createHostedCollective({ userEmail: user.email }).then(c => (collective = c));
    });

    beforeEach(() => {
      cy.createExpense({
        userEmail: user.email,
        account: { legacyId: collective.id },
        payee: { legacyId: user.CollectiveId },
      }).then(expense => (expenseUrl = `/${collective.slug}/expenses/${expense.legacyId}`));
    });

    it('Approve, unapprove, reject and pay actions on expense', () => {
      cy.visit(expenseUrl);
      cy.get('[data-cy="expense-status-msg"]').contains('Pending');
      cy.getByDataCy('approve-button').click();
      cy.get('[data-cy="expense-status-msg"]').contains('Approved');
      cy.getByDataCy('unapprove-button').click();
      cy.get('[data-cy="expense-status-msg"]').contains('Pending');
      cy.getByDataCy('approve-button').click();
      cy.get('[data-cy="expense-status-msg"]').contains('Approved');
      cy.getByDataCy('unapprove-button').click();
      cy.get('[data-cy="expense-status-msg"]').contains('Pending');
      cy.getByDataCy('reject-button').click();
      cy.get('[data-cy="expense-status-msg"]').contains('Rejected');
    });

    it('Delete expense', () => {
      cy.login({ email: user.email, redirect: expenseUrl });
      cy.getByDataCy('reject-button').click();
      cy.get('[data-cy="expense-status-msg"]').contains('Rejected');

      // Now delete the expense
      cy.getByDataCy('more-actions').click();
      cy.getByDataCy('more-actions-delete-expense-btn').click();
      cy.getByDataCy('confirmation-modal-continue').click();
      cy.url().should('eq', `${Cypress.config().baseUrl}/${collective.slug}/expenses`);
      cy.visit(expenseUrl);
      cy.getByDataCy('error-page').contains('Not found');
    });

    it('Displays expense policy', () => {
      cy.login({ email: user.email, redirect: expenseUrl });
      cy.get('[data-cy="edit-collective-btn"]:visible').click();
      cy.getByDataCy('menu-item-policies').click();
      cy.getByDataCy('expense-policy-input').type('this is my test expense policy');
      cy.getByDataCy('submit-policy-btn').click();
      cy.visit(expenseUrl);
      cy.get('[data-cy="collective-navbar-actions-btn"]:visible').click();
      cy.getByDataCy('submit-expense-dropdown').click();
      cy.getByDataCy('expense-policy-html').contains('this is my test expense policy');
    });

    it('Projects inherit and display expense policy from parent collective', () => {
      cy.login({ email: user.email, redirect: `/${collective.slug}/admin/policies` });
      cy.getByDataCy('expense-policy-input').type('this is my test expense policy');
      cy.getByDataCy('submit-policy-btn').click();
      cy.createProject({ userEmail: user.email, collective }).then(project => {
        cy.visit(`/${project.slug}/expenses/new`);
        cy.getByDataCy('expense-policy-html').contains('this is my test expense policy');
      });
    });
  });
});<|MERGE_RESOLUTION|>--- conflicted
+++ resolved
@@ -272,13 +272,9 @@
       });
 
       it('can invite a third-party user to submit an expense', () => {
-<<<<<<< HEAD
-        cy.getByDataCy('radio-expense-type-INVOICE');
+        const inviteeEmail = randomEmail();
+        cy.getByDataCy('radio-expense-type-INVOICE').click();
         cy.wait(250);
-=======
-        const inviteeEmail = randomEmail();
->>>>>>> 4322688d
-        cy.getByDataCy('radio-expense-type-INVOICE').click();
 
         cy.getByDataCy('select-expense-payee').click();
         cy.getByDataCy('collective-picker-invite-button').click();
@@ -301,36 +297,20 @@
         cy.getByDataCy('expense-summary-payee').should('contain', 'Nicolas Cage');
 
         // Log out and submit as invitee...
-<<<<<<< HEAD
-        cy.url({ log: true }).then(_url => {
-          [, collective, expenseId] = _url.match(/\/([\w-]+)\/expenses\/(\w+)$/);
-        });
-      });
-
-      it('can create a new expense and account as the invitee', () => {
-        cy.wait(250);
-        cy.visit(`/${collective}/expenses/${expenseId}?key=draft-key`);
-=======
         cy.url({ log: true })
           .then(_url => {
             const [, collective, expenseId] = _url.match(/\/([\w-]+)\/expenses\/(\w+)$/);
             return { collective, expenseId };
           })
           .as('createdExpense');
->>>>>>> 4322688d
         cy.logout();
         cy.reload();
         cy.wait(500);
 
-<<<<<<< HEAD
-        cy.getByDataCy('country-select');
-        cy.wait(250);
-=======
         cy.get('@createdExpense').then(createdExpense => {
           cy.visit(`/${createdExpense.collective}/expenses/${createdExpense.expenseId}?key=draft-key`);
         });
 
->>>>>>> 4322688d
         cy.getByDataCy('country-select').click();
         cy.contains('[data-cy="select-option"]', 'Angola').click();
         cy.get('[data-cy="address-address1"]').type('Street Name, 123');
@@ -368,13 +348,7 @@
       });
 
       it('can invite a third-party organization to submit an expense', () => {
-<<<<<<< HEAD
-        inviteeEmail = randomEmail();
-        cy.getByDataCy('radio-expense-type-INVOICE');
-        cy.wait(250);
-=======
         const inviteeEmail = randomEmail();
->>>>>>> 4322688d
         cy.getByDataCy('radio-expense-type-INVOICE').click();
 
         cy.getByDataCy('select-expense-payee').click();
