--- conflicted
+++ resolved
@@ -144,19 +144,13 @@
           }
 
           // refresh Access Token in the background if needed
-          await maybeRefreshAccessToken(localStorageToken);
+          await maybeRefreshSessionTokenAndStore(localStorageToken);
         } else if (session?.accessToken) {
           // All good
         } else {
           // No token found
           return null;
         }
-<<<<<<< HEAD
-=======
-
-        // refresh Access Token in the background if needed
-        await maybeRefreshSessionTokenAndStore(localStorageToken);
->>>>>>> da754e8b
       }
 
       // Synchronously
