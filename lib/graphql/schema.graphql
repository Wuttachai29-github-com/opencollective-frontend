"""
Exposes a URL that specifies the behaviour of this scalar.
"""
directive @specifiedBy(
  """
  The URL that specifies the behaviour of this scalar.
  """
  url: String!
) on SCALAR

"""
Application model
"""
type Application {
  id: Int
  type: ApplicationType
  name: String
  description: String
  apiKey: String
  clientId: String
  clientSecret: String
  callbackUrl: String
}

"""
Input type for Application
"""
input ApplicationInput {
  type: ApplicationType!
  name: String
  description: String
  callbackUrl: String
}

"""
All application types
"""
enum ApplicationType {
  API_KEY
  OAUTH
}

"""
Breakdown of backers per type (ANY/USER/ORGANIZATION/COLLECTIVE)
"""
type BackersStatsType {
  id: Int

  """
  Total number of backers that have given money to this collective
  """
  all: Int

  """
  Number of individuals that have given money to this collective
  """
  users: Int

  """
  Number of organizations that have given money to this collective
  """
  organizations: Int

  """
  Number of collectives that have given money to this collective
  """
  collectives: Int
}

type BackYourStackDispatchState {
  dispatching: Boolean
}

"""
This represents a Collective
"""
type Collective implements CollectiveInterface {
  id: Int
  createdByUser: UserDetails
  parentCollective: CollectiveInterface
  type: String
  isActive: Boolean
  name: String
  company: String
  description: String
  longDescription: String

  """
  Returns true if the collective has a long description
  """
  hasLongDescription: Boolean
  expensePolicy: String
  tags: [String]

  """
  Name, address, lat, long of the location.
  """
  location: LocationType
  createdAt: DateString
  startsAt: DateString
  endsAt: DateString
  timezone: String
  hostFeePercent: Int
  platformFeePercent: Int
  currency: String
  image: String
  imageUrl(height: Int, format: ImageFormat): String
  backgroundImage: String
  backgroundImageUrl(height: Int, format: ImageFormat): String
  settings: JSON!

  """
  Defines if a collective is pledged
  """
  isPledged: Boolean
  data: JSON @deprecated(reason: "2020-10-08: This field is not provided anymore and will return an empty object")

  """
  Private instructions related to an event
  """
  privateInstructions: String
  githubContributors: JSON!
  slug: String
  path: String

  """
  Returns whether this collective can host other collectives (ie. has a Stripe Account connected)
  """
  isHost: Boolean

  """
  Returns whether this host accepts applications for new collectives
  """
  canApply: Boolean

  """
  Returns whether this collectives can be contacted
  """
  canContact: Boolean

  """
  Returns whether this collective is incognito
  """
  isIncognito: Boolean

  """
  Returns whether this collective is a guest profile
  """
  isGuest: Boolean

  """
  Returns whether this collective is archived
  """
  isArchived: Boolean

  """
  Returns whether this collective is approved
  """
  isApproved: Boolean

  """
  Returns whether this collective is deletable
  """
  isDeletable: Boolean

  """
  Get the host collective that is receiving the money on behalf of this collective
  """
  host: CollectiveInterface

  """
  A host might have a collective attached to it
  """
  hostCollective: CollectiveInterface

  """
  Get all the members of this collective (admins, members, backers, followers)
  """
  members(limit: Int, offset: Int, type: String, role: String, TierId: Int, tierSlug: String, roles: [String]): [Member]

  """
  Get all the collective this collective is a member of (as a member, backer, follower, etc.)
  """
  memberOf(
    limit: Int
    offset: Int

    """
    Type of collective (COLLECTIVE, EVENT, ORGANIZATION)
    """
    type: String
    role: String
    roles: [String]

    """
    Only return memberships for active collectives (that have been approved by the host)
    """
    onlyActiveCollectives: Boolean = false

    """
    Whether incognito profiles should be included in the result. Only works if requesting user is an admin of the account.
    """
    includeIncognito: Boolean = true
  ): [Member]

  """
  All the persons and entities that contribute to this organization
  """
  contributors(limit: Int = 1000, roles: [ContributorRole]): [Contributor]
  collectives(
    orderBy: CollectiveOrderField = name
    orderDirection: OrderDirection = ASC
    expenseStatus: String = null
    limit: Int
    offset: Int
    isActive: Boolean
    isArchived: Boolean
  ): CollectiveSearchResults
  followers(limit: Int, offset: Int): [CollectiveInterface]
  notifications(limit: Int, offset: Int, channel: String, type: String, active: Boolean): [NotificationType]
  maxQuantity: Int @deprecated(reason: "Not supported anymore")
  tiers(id: Int, slug: String, slugs: [String]): [Tier]
  orders(status: OrderStatus): [OrderType]
  ordersFromCollective(subscriptionsOnly: Boolean): [OrderType]
  transactions(
    """
    type of transaction (DEBIT/CREDIT)
    """
    type: String
    limit: Int
    offset: Int

    """
    If false, only the transactions not linked to an expense (orders/refunds) will be returned
    """
    includeExpenseTransactions: Boolean
  ): [Transaction]
  expenses(type: String, limit: Int, offset: Int, includeHostedCollectives: Boolean, status: String): [ExpenseType]
  role: String
  twitterHandle: String
  githubHandle: String
  website: String
  updates(limit: Int, offset: Int, onlyPublishedUpdates: Boolean): [UpdateType]
  events(
    limit: Int
    offset: Int

    """
    Include past events
    """
    includePastEvents: Boolean = false

    """
    Include inactive events
    """
    includeInactive: Boolean = false
  ): [Event]
  projects(limit: Int, offset: Int): [Project]
  paymentMethods(
    service: String
    limit: Int
    hasBalanceAboveZero: Boolean
    isConfirmed: Boolean = true
    types: [String]
    orderBy: PaymenMethodOrderField = type

    """
    Defines if the host "collective" payment method should be returned
    """
    includeHostCollectivePaymentMethod: Boolean = false
  ): [PaymentMethodType]

  """
  The list of payout methods that this collective can use to get paid
  """
  payoutMethods: [PayoutMethod]

  """
  List all the gift cards batches emitted by this collective. May include `null` for unbatched gift cards.
  """
  giftCardsBatches: [PaymentMethodBatchInfo]

  """
  Get the gift cards created by this collective. RemoteUser must be a collective admin.
  """
  createdGiftCards(
    limit: Int
    offset: Int
    batch: String

    """
    Whether the gift card has been claimed or not
    """
    isConfirmed: Boolean
  ): PaginatedPaymentMethod
  connectedAccounts: [ConnectedAccountType]

  """
  Describes the features enabled and available for this collective
  """
  features: CollectiveFeatures!
  plan: PlanType
  stats: CollectiveStatsType
  contributionPolicy: String
  categories: [String]!
  hasVirtualCards: Boolean!
}

"""
Input type for attributes of CollectiveInputType
"""
input CollectiveAttributesInputType {
  id: Int
  slug: String
  type: String
  name: String
  company: String
  firstName: String
  lastName: String
  email: String
  description: String
  longDescription: String
  expensePolicy: String
  website: String
  twitterHandle: String
  githubHandle: String
  location: LocationInputType
  startsAt: String
  endsAt: String
  timezone: String
  currency: String
  settings: JSON
  isIncognito: Boolean
  tags: [String]
  contributionPolicy: String
}

"""
Describes the features enabled and available for this collective
"""
type CollectiveFeatures {
  RECEIVE_FINANCIAL_CONTRIBUTIONS: CollectiveFeatureStatus
  RECURRING_CONTRIBUTIONS: CollectiveFeatureStatus
  TRANSACTIONS: CollectiveFeatureStatus
  EVENTS: CollectiveFeatureStatus
  PROJECTS: CollectiveFeatureStatus
  USE_EXPENSES: CollectiveFeatureStatus
  RECEIVE_EXPENSES: CollectiveFeatureStatus
  RECEIVE_HOST_APPLICATIONS: CollectiveFeatureStatus
  COLLECTIVE_GOALS: CollectiveFeatureStatus
  TOP_FINANCIAL_CONTRIBUTORS: CollectiveFeatureStatus
  CONVERSATIONS: CollectiveFeatureStatus
  UPDATES: CollectiveFeatureStatus
  TEAM: CollectiveFeatureStatus
  ORDER: CollectiveFeatureStatus
  CONTACT_COLLECTIVE: CollectiveFeatureStatus
  CONTACT_FORM: CollectiveFeatureStatus
  CREATE_COLLECTIVE: CollectiveFeatureStatus
  CROSS_CURRENCY_MANUAL_TRANSACTIONS: CollectiveFeatureStatus
  TRANSFERWISE: CollectiveFeatureStatus
  PAYPAL_PAYOUTS: CollectiveFeatureStatus
  PAYPAL_DONATIONS: CollectiveFeatureStatus
  HOST_DASHBOARD: CollectiveFeatureStatus
  CONNECTED_ACCOUNTS: CollectiveFeatureStatus
}

enum CollectiveFeatureStatus {
  """
  The feature is enabled and is actively used
  """
  ACTIVE

  """
  The feature is enabled, but there is no data for it
  """
  AVAILABLE

  """
  The feature is disabled, but can be enabled by an admin
  """
  DISABLED

  """
  The feature is disabled and cannot be activated for this account
  """
  UNSUPPORTED
}

"""
Input type for CollectiveType
"""
input CollectiveInputType {
  id: Int
  slug: String
  type: String
  name: String
  company: String
  website: String
  twitterHandle: String
  githubHandle: String
  description: String
  longDescription: String
  expensePolicy: String
  location: LocationInputType
  startsAt: String
  endsAt: String
  timezone: String
  currency: String
  image: String
  backgroundImage: String
  tags: [String]
  tiers: [TierInputType]
  settings: JSON
  data: JSON

  """
  Private instructions related to an event
  """
  privateInstructions: String
  members: [MemberInputType]
  notifications: [NotificationInputType]
  HostCollectiveId: Int
  hostFeePercent: Int
  ParentCollectiveId: Int
  email: String
  firstName: String
  lastName: String
  isIncognito: Boolean
  isActive: Boolean
  contributionPolicy: String
}

"""
Collective interface
"""
interface CollectiveInterface {
  id: Int
  createdByUser: UserDetails
  parentCollective: CollectiveInterface
  type: String
  isActive: Boolean
  name: String
  company: String
  description: String
  longDescription: String

  """
  Returns true if the collective has a long description
  """
  hasLongDescription: Boolean
  expensePolicy: String
  tags: [String]

  """
  Name, address, country, lat, long of the location.
  """
  location: LocationType
  createdAt: DateString
  startsAt: DateString
  endsAt: DateString
  timezone: String
  hostFeePercent: Int
  platformFeePercent: Int
  currency: String
  image: String
  imageUrl(height: Int, format: ImageFormat): String
  backgroundImage: String
  backgroundImageUrl(height: Int, format: ImageFormat): String
  settings: JSON!

  """
  Defines if a collective is pledged
  """
  isPledged: Boolean
  data: JSON @deprecated(reason: "2020-10-08: This field is not provided anymore and will return an empty object")

  """
  Private instructions related to an event
  """
  privateInstructions: String
  githubContributors: JSON!
  slug: String
  path: String
  isHost: Boolean
  isIncognito: Boolean
  isGuest: Boolean
  canApply: Boolean
  canContact: Boolean
  isArchived: Boolean
  isApproved: Boolean
  isDeletable: Boolean
  hasVirtualCards: Boolean
  host: CollectiveInterface
  hostCollective: CollectiveInterface

  """
  List of all collectives that are related to this collective with their
  membership relationship. Can filter by role
  (BACKER/MEMBER/ADMIN/HOST/FOLLOWER)
  """
  members(
    limit: Int
    offset: Int

    """
    Type of User: USER/ORGANIZATION
    """
    type: String
    TierId: Int
    tierSlug: String
    role: String
    roles: [String]
  ): [Member]

  """
  List of all collectives that this collective is a member of with their
  membership relationship. Can filter by role
  (BACKER/MEMBER/ADMIN/HOST/FOLLOWER)
  """
  memberOf(
    limit: Int
    offset: Int

    """
    Type of collective (COLLECTIVE, EVENT, ORGANIZATION)
    """
    type: String
    role: String
    roles: [String]

    """
    Only return memberships for active collectives (that have been approved by the host)
    """
    onlyActiveCollectives: Boolean = false

    """
    Whether incognito profiles should be included in the result. Only works if requesting user is an admin of the account.
    """
    includeIncognito: Boolean = true
  ): [Member]

  """
  All the persons and entities that contribute to this organization
  """
  contributors(limit: Int = 1000, roles: [ContributorRole]): [Contributor]

  """
  List of all collectives hosted by this collective
  """
  collectives(
    orderBy: CollectiveOrderField = name
    orderDirection: OrderDirection = ASC
    expenseStatus: String = null
    limit: Int
    offset: Int
    isActive: Boolean
    isArchived: Boolean
  ): CollectiveSearchResults

  """
  List of all followers of this collective
  """
  followers(limit: Int, offset: Int): [CollectiveInterface]

  """
  List of all notifications for this collective
  """
  notifications(limit: Int, offset: Int, channel: String, type: String, active: Boolean): [NotificationType]
  maxQuantity: Int @deprecated(reason: "Not supported anymore")
  tiers(id: Int, slug: String, slugs: [String]): [Tier]
  orders(status: OrderStatus): [OrderType]
  ordersFromCollective(subscriptionsOnly: Boolean): [OrderType]
  stats: CollectiveStatsType
  transactions(type: String, limit: Int, offset: Int, includeExpenseTransactions: Boolean): [Transaction]
  expenses(type: String, limit: Int, offset: Int, status: String, includeHostedCollectives: Boolean): [ExpenseType]
  role: String
  twitterHandle: String
  githubHandle: String
  website: String
  updates(limit: Int, offset: Int, onlyPublishedUpdates: Boolean): [UpdateType]
  events(
    limit: Int
    offset: Int

    """
    Include past events
    """
    includePastEvents: Boolean = false

    """
    Include inactive events
    """
    includeInactive: Boolean = false
  ): [Event]
  projects(limit: Int, offset: Int): [Project]
  paymentMethods(
    service: String
    limit: Int
    hasBalanceAboveZero: Boolean

    """
    Only return confirmed payment methods
    """
    isConfirmed: Boolean = true

    """
    Filter on given types  (creditcard, giftcard, etc.)
    """
    types: [String]

    """
    Order entries based on given column. Set to null for no ordering.
    """
    orderBy: PaymenMethodOrderField

    """
    Defines if the host "collective" payment method should be returned
    """
    includeHostCollectivePaymentMethod: Boolean = false
  ): [PaymentMethodType]

  """
  The list of payout methods that this collective can use to get paid
  """
  payoutMethods: [PayoutMethod]

  """
  List all the gift cards batches emitted by this collective. May include `null` as key for unbatched gift cards.
  """
  giftCardsBatches: [PaymentMethodBatchInfo]
  createdGiftCards(
    limit: Int
    offset: Int
    batch: String

    """
    Whether the gift card has been claimed or not
    """
    isConfirmed: Boolean
  ): PaginatedPaymentMethod
  connectedAccounts: [ConnectedAccountType]

  """
  Describes the features enabled and available for this collective
  """
  features: CollectiveFeatures!
  plan: PlanType
  contributionPolicy: String

  """
  Categories set by Open Collective to help moderation.
  """
  categories: [String]!
}

"""
Properties by which collectives can be ordered.
"""
enum CollectiveOrderField {
  """
  Order collectives by their average monthly spending (based on last 90 days)
  """
  monthlySpending

  """
  Order collectives by total balance.
  """
  balance

  """
  Order collectives by creation time.
  """
  createdAt

  """
  Order collectives by name.
  """
  name

  """
  Order collectives by slug.
  """
  slug

  """
  Order collectives by updated time.
  """
  updatedAt

  """
  Order collectives by total donations.
  """
  totalDonations

  """
  Order collectives by number of financial contributors (unique members).
  """
  financialContributors
}

"""
The results from searching for collectives with pagination info
"""
type CollectiveSearchResults {
  """
  A unique identifier for this search (for caching)
  """
  id: String
  collectives: [Collective]
  limit: Int
  offset: Int
  total: Int
}

"""
Breakdown of collectives under this collective by role (all/hosted/memberOf/events)
"""
type CollectivesStatsType {
  id: Int
  all: Int

  """
  Returns the collectives hosted by this collective
  """
  hosted: Int

  """
  Returns the number of collectives that have this collective has parent
  """
  memberOf: Int

  """
  Returns the number of events that have this collective has parent
  """
  events: Int
}

"""
Stats for the collective
"""
type CollectiveStatsType {
  id: Int

  """
  Amount of money in cents in the currency of the collective currently available to spend
  """
  balanceWithBlockedFunds: Int

  """
  Amount of money in cents in the currency of the collective.
  """
  balance: Int

  """
  Breakdown of all backers of this collective
  """
  backers: BackersStatsType

  """
  Number of collectives under this collective
  """
  collectives: CollectivesStatsType

  """
  Number of updates published by this collective
  """
  updates: Int

  """
  Number of events under this collective
  """
  events: Int

  """
  Breakdown of expenses submitted to this collective by type (ALL/PENDING/APPROVED/PAID/REJECTED)
  """
  expenses: ExpensesStatsType

  """
  Number of transactions
  """
  transactions: TransactionsStatsType

  """
  Average amount spent per month based on the last 90 days
  """
  monthlySpending: Int

  """
  Total amount spent
  """
  totalAmountSpent: Int

  """
  Total amount received
  """
  totalAmountReceived(
    startDate: DateString
    endDate: DateString

    """
    Computes contributions from the last x months. Cannot be used with startDate/endDate
    """
    periodInMonths: Int
  ): Int

  """
  Total net amount received
  """
  totalNetAmountReceived: Int
  yearlyBudget: Int
  yearlyBudgetManaged: Int
  topFundingSources: JSON @deprecated(reason: "2021-01-29: Not used anymore")
  activeRecurringContributions: JSON
}

"""
Input type for CommentType
"""
input CommentAttributesInputType {
  id: Int
  html: String
  UpdateId: Int
}

"""
Input type for CommentType
"""
input CommentInputType {
  id: Int
  html: String

  """
  Not supported yet. Defaults to user collective ID.
  """
  FromCollectiveId: Int
  CollectiveId: Int
  ExpenseId: Int
  UpdateId: Int
  ConversationId: Int
}

"""
This represents a Comment
"""
type CommentType {
  id: Int
  createdAt: DateString
  updatedAt: DateString
  html: String
  createdByUser: UserDetails
  fromCollective: CollectiveInterface
  collective: CollectiveInterface
  expense: ExpenseType
  update: UpdateType
}

"""
Input type for ConfirmOrderType
"""
input ConfirmOrderInputType {
  id: Int
}

"""
Input type for ConnectedAccountInputType
"""
input ConnectedAccountInputType {
  id: Int
  settings: JSON
}

"""
Sanitized ConnectedAccount Info (ConnectedAccount model)
"""
type ConnectedAccountType {
  id: Int
  service: String
  username: String
  settings: JSON
  createdAt: DateString
  updatedAt: DateString
}

"""
A person or an entity that contributes financially or by any other mean to the mission
of the collective. While "Member" is dedicated to permissions, this type is meant
to surface all the public contributors.
"""
type Contributor {
  """
  A unique identifier for this member
  """
  id: String!

  """
  Name of the contributor
  """
  name: String!

  """
  All the roles for a given contributor
  """
  roles: [ContributorRole]

  """
  True if the contributor is a collective admin
  """
  isAdmin: Boolean!

  """
  True if the contributor is a core contributor
  """
  isCore: Boolean!

  """
  True if the contributor is a financial contributor
  """
  isBacker: Boolean!

  """
  True if the contributor is a fundraiser
  """
  isFundraiser: Boolean!

  """
  A list of tier ids that this contributors is a member of. A null value indicates that a membership without tier.
  """
  tiersIds: [Int]!

  """
  Member join date
  """
  since: IsoDateString!

  """
  How much money the user has contributed for this (in cents, using collective currency)
  """
  totalAmountDonated: Int!

  """
  Whether the contributor is an individual, an organization...
  """
  type: String!

  """
  Defines if the contributors wants to be incognito (name not displayed)
  """
  isIncognito: Boolean!

  """
  Defines if the contributors is a guest account
  """
  isGuest: Boolean!

  """
  Description of how the member contribute. Will usually be a tier name, or "design" or "code".
  """
  description: String

  """
  If the contributor has a page on Open Collective, this is the slug to link to it
  """
  collectiveSlug: String

  """
  Null for incognito collectives otherwise collective id
  """
  collectiveId: Int

  """
  Contributor avatar or logo
  """
  image(height: Int, format: ImageFormat): String

  """
  A public message from contributors to describe their contributions
  """
  publicMessage: String
}

"""
Possible roles for a contributor. Extends `Member.Role`.
"""
enum ContributorRole {
  HOST
  ADMIN
  MEMBER
  CONTRIBUTOR
  BACKER
  FUNDRAISER
  ATTENDEE
  FOLLOWER
  CONNECTED_COLLECTIVE
  ACCOUNTANT
}

"""
Breakdown of contributors per type (ANY/USER/ORGANIZATION/COLLECTIVE)
"""
type ContributorsStats {
  """
  We always have to return an id for apollo's caching
  """
  id: String!

  """
  Total number of contributors
  """
  all: Int

  """
  Number of individuals
  """
  users: Int

  """
  Number of organizations
  """
  organizations: Int

  """
  Number of collectives
  """
  collectives: Int
}

type CreateUserResult {
  user: UserDetails
  organization: CollectiveInterface
}

"""
Input for custom fields for order
"""
input CustomFieldsInputType {
  type: CustomFieldType
  name: String
  label: String
  required: Boolean
}

"""
Type of custom field
"""
enum CustomFieldType {
  number
  text
  email
  date
  radio
  url
}

scalar DateString

scalar Email

"""
This represents an Event
"""
type Event implements CollectiveInterface {
  id: Int
  createdByUser: UserDetails
  parentCollective: CollectiveInterface
  type: String
  isActive: Boolean
  name: String
  company: String
  description: String
  longDescription: String

  """
  Returns true if the collective has a long description
  """
  hasLongDescription: Boolean
  expensePolicy: String
  tags: [String]

  """
  Name, address, lat, long of the location.
  """
  location: LocationType
  createdAt: DateString
  startsAt: DateString
  endsAt: DateString
  timezone: String
  hostFeePercent: Int
  platformFeePercent: Int
  currency: String
  image: String
  imageUrl(height: Int, format: ImageFormat): String
  backgroundImage: String
  backgroundImageUrl(height: Int, format: ImageFormat): String
  settings: JSON!

  """
  Defines if a collective is pledged
  """
  isPledged: Boolean
  data: JSON @deprecated(reason: "2020-10-08: This field is not provided anymore and will return an empty object")

  """
  Private instructions related to an event
  """
  privateInstructions: String
  githubContributors: JSON!
  slug: String
  path: String

  """
  Returns whether this collective can host other collectives (ie. has a Stripe Account connected)
  """
  isHost: Boolean

  """
  Returns whether this host accepts applications for new collectives
  """
  canApply: Boolean

  """
  Returns whether this collectives can be contacted
  """
  canContact: Boolean

  """
  Returns whether this collective is incognito
  """
  isIncognito: Boolean

  """
  Returns whether this collective is a guest profile
  """
  isGuest: Boolean

  """
  Returns whether this collective is archived
  """
  isArchived: Boolean

  """
  Returns whether this collective is approved
  """
  isApproved: Boolean

  """
  Returns whether this collective is deletable
  """
  isDeletable: Boolean

  """
  Get the host collective that is receiving the money on behalf of this collective
  """
  host: CollectiveInterface

  """
  A host might have a collective attached to it
  """
  hostCollective: CollectiveInterface

  """
  Get all the members of this collective (admins, members, backers, followers)
  """
  members(limit: Int, offset: Int, type: String, role: String, TierId: Int, tierSlug: String, roles: [String]): [Member]

  """
  Get all the collective this collective is a member of (as a member, backer, follower, etc.)
  """
  memberOf(
    limit: Int
    offset: Int

    """
    Type of collective (COLLECTIVE, EVENT, ORGANIZATION)
    """
    type: String
    role: String
    roles: [String]

    """
    Only return memberships for active collectives (that have been approved by the host)
    """
    onlyActiveCollectives: Boolean = false

    """
    Whether incognito profiles should be included in the result. Only works if requesting user is an admin of the account.
    """
    includeIncognito: Boolean = true
  ): [Member]

  """
  All the persons and entities that contribute to this organization
  """
  contributors(limit: Int = 1000, roles: [ContributorRole]): [Contributor]
  collectives(
    orderBy: CollectiveOrderField = name
    orderDirection: OrderDirection = ASC
    expenseStatus: String = null
    limit: Int
    offset: Int
    isActive: Boolean
    isArchived: Boolean
  ): CollectiveSearchResults
  followers(limit: Int, offset: Int): [CollectiveInterface]
  notifications(limit: Int, offset: Int, channel: String, type: String, active: Boolean): [NotificationType]
  maxQuantity: Int @deprecated(reason: "Not supported anymore")
  tiers(id: Int, slug: String, slugs: [String]): [Tier]
  orders(status: OrderStatus): [OrderType]
  ordersFromCollective(subscriptionsOnly: Boolean): [OrderType]
  transactions(
    """
    type of transaction (DEBIT/CREDIT)
    """
    type: String
    limit: Int
    offset: Int

    """
    If false, only the transactions not linked to an expense (orders/refunds) will be returned
    """
    includeExpenseTransactions: Boolean
  ): [Transaction]
  expenses(type: String, limit: Int, offset: Int, includeHostedCollectives: Boolean, status: String): [ExpenseType]
  role: String
  twitterHandle: String
  githubHandle: String
  website: String
  updates(limit: Int, offset: Int, onlyPublishedUpdates: Boolean): [UpdateType]
  events(
    limit: Int
    offset: Int

    """
    Include past events
    """
    includePastEvents: Boolean = false

    """
    Include inactive events
    """
    includeInactive: Boolean = false
  ): [Event]
  projects(limit: Int, offset: Int): [Project]
  paymentMethods(
    service: String
    limit: Int
    hasBalanceAboveZero: Boolean
    isConfirmed: Boolean = true
    types: [String]
    orderBy: PaymenMethodOrderField = type

    """
    Defines if the host "collective" payment method should be returned
    """
    includeHostCollectivePaymentMethod: Boolean = false
  ): [PaymentMethodType]

  """
  The list of payout methods that this collective can use to get paid
  """
  payoutMethods: [PayoutMethod]

  """
  List all the gift cards batches emitted by this collective. May include `null` for unbatched gift cards.
  """
  giftCardsBatches: [PaymentMethodBatchInfo]

  """
  Get the gift cards created by this collective. RemoteUser must be a collective admin.
  """
  createdGiftCards(
    limit: Int
    offset: Int
    batch: String

    """
    Whether the gift card has been claimed or not
    """
    isConfirmed: Boolean
  ): PaginatedPaymentMethod
  connectedAccounts: [ConnectedAccountType]

  """
  Describes the features enabled and available for this collective
  """
  features: CollectiveFeatures!
  plan: PlanType
  stats: CollectiveStatsType
  contributionPolicy: String
  categories: [String]!
  hasVirtualCards: Boolean!
}

"""
Expense model
"""
type Expense implements Transaction {
  id: Int
  idV2: String
  refundTransaction: Transaction
  uuid: String
  type: String
  amount: Int
  currency: String
  hostCurrency: String

  """
  Exchange rate between the currency of the transaction and the currency of the
  host (transaction.amount * transaction.hostCurrencyFxRate =
  transaction.amountInHostCurrency)
  """
  hostCurrencyFxRate: Float

  """
  Fee kept by the host in the lowest unit of the currency of the host (ie. in cents)
  """
  hostFeeInHostCurrency: Int

  """
  Fee kept by the Open Collective Platform in the lowest unit of the currency of the host (ie. in cents)
  """
  platformFeeInHostCurrency: Int

  """
  Fee kept by the payment processor in the lowest unit of the currency of the host (ie. in cents)
  """
  paymentProcessorFeeInHostCurrency: Int

  """
  The amount paid in tax (for example VAT) for this transaction
  """
  taxAmount: Int

  """
  Amount after fees received by the collective in the lowest unit of its own currency (ie. cents)
  """
  netAmountInCollectiveCurrency: Int
  host: User
  createdByUser: UserDetails
  fromCollective: CollectiveInterface
  usingGiftCardFromCollective: CollectiveInterface
  collective: CollectiveInterface
  createdAt: DateString
  updatedAt: DateString
  paymentMethod: PaymentMethodType
  description: String
  expense: ExpenseType
}

"""
Fields for an expense's attached file
"""
type ExpenseAttachedFile {
  """
  Unique identifier for this file
  """
  id: Int!
  url: String
}

"""
Public fields for an expense item
"""
type ExpenseItem {
  id: Int!
  amount: Int!
  createdAt: IsoDateString!
  updatedAt: IsoDateString!
  incurredAt: IsoDateString!
  deletedAt: IsoDateString
  description: String
  url: String
}

"""
Breakdown of expenses per status (ALL/PENDING/APPROVED/PAID/REJECTED)
"""
type ExpensesStatsType {
  id: Int
  all: Int

  """
  Returns the number of expenses that are pending
  """
  pending: Int

  """
  Returns the number of expenses that are approved
  """
  approved: Int

  """
  Returns the number of expenses that are rejected
  """
  rejected: Int

  """
  Returns the number of expenses that are paid
  """
  paid: Int
}

"""
This represents an Expense
"""
type ExpenseType {
  id: Int
  idV2: String
  amount: Int
  currency: String
  createdAt: DateString
  updatedAt: DateString
  incurredAt: DateString
  description: String
  tags: [String]
  status: String
  type: String
  PayoutMethod: PayoutMethod
  privateMessage: String
  items: [ExpenseItem]
  attachedFiles: [ExpenseAttachedFile!]
  user: UserDetails
  fromCollective: CollectiveInterface
  collective: CollectiveInterface

  """
  Returns the DEBIT transaction to pay out this expense
  """
  transaction: Transaction
}

"""
This represents a Fund
"""
type Fund implements CollectiveInterface {
  id: Int
  createdByUser: UserDetails
  parentCollective: CollectiveInterface
  type: String
  isActive: Boolean
  name: String
  company: String
  description: String
  longDescription: String

  """
  Returns true if the collective has a long description
  """
  hasLongDescription: Boolean
  expensePolicy: String
  tags: [String]

  """
  Name, address, lat, long of the location.
  """
  location: LocationType
  createdAt: DateString
  startsAt: DateString
  endsAt: DateString
  timezone: String
  hostFeePercent: Int
  platformFeePercent: Int
  currency: String
  image: String
  imageUrl(height: Int, format: ImageFormat): String
  backgroundImage: String
  backgroundImageUrl(height: Int, format: ImageFormat): String
  settings: JSON!

  """
  Defines if a collective is pledged
  """
  isPledged: Boolean
  data: JSON @deprecated(reason: "2020-10-08: This field is not provided anymore and will return an empty object")

  """
  Private instructions related to an event
  """
  privateInstructions: String
  githubContributors: JSON!
  slug: String
  path: String

  """
  Returns whether this collective can host other collectives (ie. has a Stripe Account connected)
  """
  isHost: Boolean

  """
  Returns whether this host accepts applications for new collectives
  """
  canApply: Boolean

  """
  Returns whether this collectives can be contacted
  """
  canContact: Boolean

  """
  Returns whether this collective is incognito
  """
  isIncognito: Boolean

  """
  Returns whether this collective is a guest profile
  """
  isGuest: Boolean

  """
  Returns whether this collective is archived
  """
  isArchived: Boolean

  """
  Returns whether this collective is approved
  """
  isApproved: Boolean

  """
  Returns whether this collective is deletable
  """
  isDeletable: Boolean

  """
  Get the host collective that is receiving the money on behalf of this collective
  """
  host: CollectiveInterface

  """
  A host might have a collective attached to it
  """
  hostCollective: CollectiveInterface

  """
  Get all the members of this collective (admins, members, backers, followers)
  """
  members(limit: Int, offset: Int, type: String, role: String, TierId: Int, tierSlug: String, roles: [String]): [Member]

  """
  Get all the collective this collective is a member of (as a member, backer, follower, etc.)
  """
  memberOf(
    limit: Int
    offset: Int

    """
    Type of collective (COLLECTIVE, EVENT, ORGANIZATION)
    """
    type: String
    role: String
    roles: [String]

    """
    Only return memberships for active collectives (that have been approved by the host)
    """
    onlyActiveCollectives: Boolean = false

    """
    Whether incognito profiles should be included in the result. Only works if requesting user is an admin of the account.
    """
    includeIncognito: Boolean = true
  ): [Member]

  """
  All the persons and entities that contribute to this organization
  """
  contributors(limit: Int = 1000, roles: [ContributorRole]): [Contributor]
  collectives(
    orderBy: CollectiveOrderField = name
    orderDirection: OrderDirection = ASC
    expenseStatus: String = null
    limit: Int
    offset: Int
    isActive: Boolean
    isArchived: Boolean
  ): CollectiveSearchResults
  followers(limit: Int, offset: Int): [CollectiveInterface]
  notifications(limit: Int, offset: Int, channel: String, type: String, active: Boolean): [NotificationType]
  maxQuantity: Int @deprecated(reason: "Not supported anymore")
  tiers(id: Int, slug: String, slugs: [String]): [Tier]
  orders(status: OrderStatus): [OrderType]
  ordersFromCollective(subscriptionsOnly: Boolean): [OrderType]
  transactions(
    """
    type of transaction (DEBIT/CREDIT)
    """
    type: String
    limit: Int
    offset: Int

    """
    If false, only the transactions not linked to an expense (orders/refunds) will be returned
    """
    includeExpenseTransactions: Boolean
  ): [Transaction]
  expenses(type: String, limit: Int, offset: Int, includeHostedCollectives: Boolean, status: String): [ExpenseType]
  role: String
  twitterHandle: String
  githubHandle: String
  website: String
  updates(limit: Int, offset: Int, onlyPublishedUpdates: Boolean): [UpdateType]
  events(
    limit: Int
    offset: Int

    """
    Include past events
    """
    includePastEvents: Boolean = false

    """
    Include inactive events
    """
    includeInactive: Boolean = false
  ): [Event]
  projects(limit: Int, offset: Int): [Project]
  paymentMethods(
    service: String
    limit: Int
    hasBalanceAboveZero: Boolean
    isConfirmed: Boolean = true
    types: [String]
    orderBy: PaymenMethodOrderField = type

    """
    Defines if the host "collective" payment method should be returned
    """
    includeHostCollectivePaymentMethod: Boolean = false
  ): [PaymentMethodType]

  """
  The list of payout methods that this collective can use to get paid
  """
  payoutMethods: [PayoutMethod]

  """
  List all the gift cards batches emitted by this collective. May include `null` for unbatched gift cards.
  """
  giftCardsBatches: [PaymentMethodBatchInfo]

  """
  Get the gift cards created by this collective. RemoteUser must be a collective admin.
  """
  createdGiftCards(
    limit: Int
    offset: Int
    batch: String

    """
    Whether the gift card has been claimed or not
    """
    isConfirmed: Boolean
  ): PaginatedPaymentMethod
  connectedAccounts: [ConnectedAccountType]

  """
  Describes the features enabled and available for this collective
  """
  features: CollectiveFeatures!
  plan: PlanType
  stats: CollectiveStatsType
  contributionPolicy: String
  categories: [String]!
  hasVirtualCards: Boolean!
}

"""
Input type for guest contributions
"""
input GuestInfoInput {
  """
  Contributor's email
  """
  email: String

  """
  Full name of the user
  """
  name: String

  """
  The unique guest token
  """
  token: String
}

"""
Properties by which hosts can be ordered.
"""
enum HostCollectiveOrderFieldType {
  """
  Order hosts by creation time.
  """
  createdAt

  """
  Order hosts by name.
  """
  name

  """
  Order hosts by number of collectives it is hosting.
  """
  collectives

  """
  Order hosts by updated time.
  """
  updatedAt
}

enum ImageFormat {
  txt
  png
  jpg
  gif
  svg
}

"""
Input dates and collectives for Invoice
"""
input InvoiceInputType {
  dateFrom: IsoDateString
  dateTo: IsoDateString
  collectiveSlug: String
  fromCollectiveSlug: String
}

"""
This represents an Invoice
"""
type InvoiceType {
  slug: String

  """
  Title for the invoice. Depending on the type of legal entity, a host should issue an Invoice or a Receipt.
  """
  title: String

  """
  more info about the invoice, which is then printed on receipts that go to financial contributors.
  """
  extraInfo: String

  """
  dateFrom and dateTo will be set for any invoice over a period of time. They
  will not be set for an invoice for a single transaction.
  """
  dateFrom: IsoDateString

  """
  dateFrom and dateTo will be set for any invoice over a period of time. They
  will not be set for an invoice for a single transaction.
  """
  dateTo: IsoDateString

  """
  year will be set for an invoice for a single transaction. Otherwise, prefer dateFrom, dateTo
  """
  year: Int

  """
  month will be set for an invoice for a single transaction. Otherwise, prefer dateFrom, dateTo
  """
  month: Int

  """
  day will be set for an invoice for a single transaction. Otherwise, prefer dateFrom, dateTo
  """
  day: Int
  totalAmount: Int
  totalTransactions: Int
  currency: String
  host: CollectiveInterface
  fromCollective: CollectiveInterface
  transactions: [Transaction]
}

scalar IsoDateString

"""
The `JSON` scalar type represents JSON values as specified by [ECMA-404](http://www.ecma-international.org/publications/files/ECMA-ST/ECMA-404.pdf).
"""
scalar JSON

"""
Input type for Location
"""
input LocationInputType {
  """
  A short name for the location (eg. Google Headquarters)
  """
  name: String

  """
  Postal address without country (eg. 12 opensource avenue, 7500 Paris)
  """
  address: String

  """
  Two letters country code (eg. FR, BE...etc)
  """
  country: String

  """
  Latitude
  """
  lat: Float

  """
  Longitude
  """
  long: Float
}

"""
Type for Location
"""
type LocationType {
  """
  A short name for the location (eg. Google Headquarters)
  """
  name: String

  """
  Postal address without country (eg. 12 opensource avenue, 7500 Paris)
  """
  address: String

  """
  Two letters country code (eg. FR, BE...etc)
  """
  country: String

  """
  Latitude
  """
  lat: Float

  """
  Longitude
  """
  long: Float
}

"""
This is a Member
"""
type Member {
  id: Int
  createdAt: DateString
  orders(limit: Int, offset: Int): [OrderType]
  transactions(limit: Int, offset: Int): [Transaction]
  collective: CollectiveInterface
  member: CollectiveInterface
  role: String
  description: String

  """
  Custom user message from member to the collective
  """
  publicMessage: String
  tier: Tier
  stats: StatsMemberType
  since: DateString
}

"""
Input type for MemberType
"""
input MemberInputType {
  id: Int
  member: CollectiveAttributesInputType
  collective: CollectiveAttributesInputType
  role: String
  description: String
  since: DateString
}

"""
An invitation to join the members of a collective
"""
type MemberInvitation {
  id: Int
  createdAt: DateString
  collective: CollectiveInterface
  member: CollectiveInterface
  role: String
  description: String
  tier: Tier
  since: DateString
}

"""
This is the root mutation
"""
type Mutation {
  createCollective(collective: CollectiveInputType!): CollectiveInterface
  createCollectiveFromGithub(collective: CollectiveInputType!): CollectiveInterface
  editCollective(collective: CollectiveInputType!): CollectiveInterface
  deleteCollective(id: Int!): CollectiveInterface
  deleteUserCollective(id: Int!): CollectiveInterface
  archiveCollective(id: Int!): CollectiveInterface
  unarchiveCollective(id: Int!): CollectiveInterface
  sendMessageToCollective(collectiveId: Int!, message: String!, subject: String): SendMessageToCollectiveResult

  """
  Create a user with an optional organization.
  """
  createUser(
    """
    The user info
    """
    user: UserInputType!

    """
    An optional organization to create alongside the user
    """
    organization: CollectiveInputType

    """
    The redirect URL for the login email sent to the user
    """
    redirect: String = "/"

    """
    The website URL originating the request
    """
    websiteUrl: String

    """
    If set to false, will act like just like a Sign In and returns the user
    """
    throwIfExists: Boolean = true

    """
    If true, a signIn link will be sent to the user
    """
    sendSignInLink: Boolean = true
  ): CreateUserResult

  """
  Update the email address for logged in user
  """
  updateUserEmail(
    """
    The new email address for user
    """
    email: String!
  ): UserDetails

  """
  Update the time which the user viewed the changelog updates
  """
<<<<<<< HEAD
  setChangelogViewDate(changelogViewDate: IsoDateString!): UserDetails!
=======
  setChangelogViewDate(changelogViewDate: String!): UserDetails
>>>>>>> 2e09a879

  """
  Confirm the new user email from confirmation token
  """
  confirmUserEmail(
    """
    User's emailConfirmationToken
    """
    token: String!
  ): UserDetails
  editConnectedAccount(connectedAccount: ConnectedAccountInputType!): ConnectedAccountType
  markOrderAsPaid(id: Int!): OrderType @deprecated(reason: "2021-01-29: Not used anymore")
  markPendingOrderAsExpired(id: Int!): OrderType @deprecated(reason: "2021-01-29: Not used anymore")

  """
  Update a single tier
  """
  editTier(
    """
    The tier to update
    """
    tier: TierInputType!
  ): Tier
  editTiers(id: Int!, tiers: [TierInputType]): [Tier]

  """
  Updates all the core contributors (role = ADMIN or MEMBER) for this collective.
  """
  editCoreContributors(collectiveId: Int!, members: [MemberInputType!]!): CollectiveInterface

  """
  A mutation to edit the public message of all matching members.
  """
  editPublicMessage(FromCollectiveId: Int!, CollectiveId: Int!, message: String): [Member]
  createOrder(order: OrderInputType!): OrderType
    @deprecated(reason: "2020-10-13: This endpoint has been moved to GQLV2")
  confirmOrder(order: ConfirmOrderInputType!): OrderType
  createComment(comment: CommentInputType!): CommentType @deprecated(reason: "2021-01-29: Not used anymore")
  editComment(comment: CommentAttributesInputType!): CommentType @deprecated(reason: "2021-01-29: Not used anymore")
  deleteComment(id: Int!): CommentType @deprecated(reason: "2021-01-29: Not used anymore")
  refundTransaction(id: Int!): Transaction
  addFundsToOrg(totalAmount: Int!, CollectiveId: Int!, HostCollectiveId: Int!, description: String): PaymentMethodType
    @deprecated(reason: "2021-06-01: Create a Prepaid Payment Method through a Tier or use a FUND instead.")
  createApplication(application: ApplicationInput!): Application
  deleteApplication(id: Int!): Application

  """
  Update a payment method
  """
  updatePaymentMethod(id: Int!, name: String, monthlyLimitPerMember: Int): PaymentMethodType

  """
  Add a new credit card to the given collective
  """
  createCreditCard(
    CollectiveId: Int!
    name: String!
    token: String!
    data: StripeCreditCardDataInputType!
    monthlyLimitPerMember: Int
  ): PaymentMethodType @deprecated(reason: "2021-01-29: Not used anymore")

  """
  Replace a payment method
  """
  replaceCreditCard(
    id: Int!
    CollectiveId: Int!
    name: String!
    token: String!
    data: StripeCreditCardDataInputType!
  ): PaymentMethodType
  createGiftCards(
    CollectiveId: Int!
    PaymentMethodId: Int

    """
    A list of emails to generate gift cards for (only if numberOfGiftCards is not provided)
    """
    emails: [String]

    """
    Number of gift cards to generate (only if emails is not provided)
    """
    numberOfGiftCards: Int

    """
    An optional currency. If not provided, will use the collective currency.
    """
    currency: String

    """
    The amount as an Integer with cents.
    """
    amount: Int

    """
    Batch name for the created gift cards.
    """
    batch: String
    monthlyLimitPerMember: Int

    """
    Limit this payment method to make donations to collectives having those tags
    """
    limitedToTags: [String]

    """
    Limit this payment method to make donations to those collectives
    """
    limitedToCollectiveIds: [Int]

    """
    Limit this payment method to make donations to the collectives hosted by those hosts
    """
    limitedToHostCollectiveIds: [Int]

    """
    Set `limitedToHostCollectiveIds` to open-source collectives only
    """
    limitedToOpenSourceCollectives: Boolean

    """
    A custom message attached to the email that will be sent for this gift card
    """
    description: String

    """
    A custom message that will be sent in the invitation email
    """
    customMessage: String
    expiryDate: String
  ): [PaymentMethodType]
  claimPaymentMethod(code: String!, user: UserInputType): PaymentMethodType

  """
  Removes the payment method
  """
  removePaymentMethod(
    """
    ID of the payment method to remove
    """
    id: Int!
  ): PaymentMethodType!

  """
  Edits (by replacing) the admin-level webhooks for a collective.
  """
  editWebhooks(
    """
    ID of the collective whose webhooks are edited.
    """
    collectiveId: Int!

    """
    New notifications for the collective.
    """
    notifications: [NotificationInputType]
  ): [NotificationType]

  """
  Register user-level webhooks for a collective.
  """
  createWebhook(
    """
    Slug of the collective the webhook is created for.
    """
    collectiveSlug: String!

    """
    The notification object.
    """
    notification: NotificationInputType
  ): NotificationType

  """
  Deletes a notification by ID.
  """
  deleteNotification(
    """
    ID of the notification to delete.
    """
    id: Int!
  ): NotificationType

  """
  Endpoint to accept or reject an invitation to become a member
  """
  replyToMemberInvitation(
    """
    The ID of the invitation to accept or decline
    """
    invitationId: Int!

    """
    Whether this invitation should be accepted or declined
    """
    accept: Boolean!
  ): Boolean
  backyourstackDispatchOrder(id: Int!): BackYourStackDispatchState

  """
  Activate a collective as Host.
  """
  activateCollectiveAsHost(
    """
    ID of the collective (Organization or User)
    """
    id: Int!
  ): CollectiveInterface

  """
  Deactivate a collective as Host.
  """
  deactivateCollectiveAsHost(
    """
    ID of the collective (Organization or User)
    """
    id: Int!
  ): CollectiveInterface

  """
  Activate budget (For Host Organizations only)
  """
  activateBudget(
    """
    ID of the "collective" (Host Organization)
    """
    id: Int!
  ): CollectiveInterface

  """
  Deactivate budget (For Host Organizations only)
  """
  deactivateBudget(
    """
    ID of the "collective" (Host Organization)
    """
    id: Int!
  ): CollectiveInterface
}

"""
Input type for NotificationType
"""
input NotificationInputType {
  id: Int
  type: String!
  webhookUrl: String
}

"""
This represents a Notification
"""
type NotificationType {
  id: Int

  """
  channel to send notification
  """
  channel: String

  """
  the notification type
  """
  type: String

  """
  whether or not the notification is active
  """
  active: Boolean
  webhookUrl: String
  user: UserDetails
  collective: CollectiveInterface
  createdAt: DateString
  updatedAt: DateString
}

"""
Order model
"""
type Order implements Transaction {
  id: Int
  idV2: String
  refundTransaction: Transaction
  uuid: String
  type: String
  amount: Int
  currency: String
  hostCurrency: String

  """
  Exchange rate between the currency of the transaction and the currency of the
  host (transaction.amount * transaction.hostCurrencyFxRate =
  transaction.amountInHostCurrency)
  """
  hostCurrencyFxRate: Float

  """
  Fee kept by the host in the lowest unit of the currency of the host (ie. in cents)
  """
  hostFeeInHostCurrency: Int

  """
  Fee kept by the Open Collective Platform in the lowest unit of the currency of the host (ie. in cents)
  """
  platformFeeInHostCurrency: Int

  """
  Fee kept by the payment processor in the lowest unit of the currency of the host (ie. in cents)
  """
  paymentProcessorFeeInHostCurrency: Int

  """
  The amount paid in tax (for example VAT) for this transaction
  """
  taxAmount: Int

  """
  Amount after fees received by the collective in the lowest unit of its own currency (ie. cents)
  """
  netAmountInCollectiveCurrency: Int
  host: User
  createdByUser: UserDetails
  fromCollective: CollectiveInterface
  usingGiftCardFromCollective: CollectiveInterface
  collective: CollectiveInterface
  createdAt: DateString
  updatedAt: DateString
  paymentMethod: PaymentMethodType
  description: String
  publicMessage: String
  order: OrderType
  subscription: Subscription
}

"""
Possible directions in which to order a list of items when provided an orderBy argument.
"""
enum OrderDirection {
  ASC
  DESC
}

"""
Input type for OrderType
"""
input OrderInputType {
  id: Int
  quantity: Int = 1
  totalAmount: Int
  hostFeePercent: Float
  platformFeePercent: Int
  platformFee: Int
  isFeesOnTop: Boolean
  currency: String
  interval: String
  description: String
  publicMessage: String
  privateMessage: String
  paymentMethod: PaymentMethodInputType
  user: UserInputType
  fromCollective: CollectiveAttributesInputType
  collective: CollectiveAttributesInputType!
  tier: TierInputType
  customData: JSON
  recaptchaToken: String

  """
  Use this when fromAccount is null to pass the guest info
  """
  guestInfo: GuestInfoInput

  """
  The amount of taxes that were included in totalAmount
  """
  taxAmount: Int = 0

  """
  User country, to know which tax applies
  """
  countryISO: String

  """
  User tax ID number
  """
  taxIDNumber: String
}

"""
Possible statuses for an Order
"""
enum OrderStatus {
  NEW
  REQUIRE_CLIENT_CONFIRMATION
  PAID
  ERROR
  ACTIVE
  CANCELLED
  PENDING
  EXPIRED
  PLEDGED
  REJECTED
}

"""
This is an order (for donations, buying tickets, subscribing to a Tier, pledging to a Collective)
"""
type OrderType {
  id: Int
  idV2: String

  """
  quantity of items (defined by Tier)
  """
  quantity: Int

  """
  total amount for this order (doesn't include recurring transactions)
  """
  totalAmount: Int

  """
  The amount paid in tax (for example VAT) for this order
  """
  taxAmount: Int

  """
  frequency of the subscription if any (could be either null, 'month' or 'year')
  """
  interval: String
  subscription: Subscription
  stats: StatsOrderType
  createdByUser: UserDetails

  """
  Description of the order that will show up in the invoice
  """
  description: String

  """
  Custom user message to show with the order, e.g. a special dedication, "in
  memory of", or to add a custom one liner when RSVP for an event
  """
  publicMessage: String

  """
  Private message for the admins and the host of the collective
  """
  privateMessage: String

  """
  Collective ordering (most of the time it will be the collective of the createdByUser)
  """
  fromCollective: CollectiveInterface

  """
  Collective that receives the order
  """
  collective: CollectiveInterface
  tier: Tier

  """
  Payment method used to pay for the order. The paymentMethod is also attached
  to individual transactions since a credit card can change over the lifetime of
  a subscription.
  """
  paymentMethod: PaymentMethodType

  """
  transactions for this order ordered by createdAt DESC
  """
  transactions(
    limit: Int
    offset: Int

    """
    type of transaction (DEBIT/CREDIT)
    """
    type: String
  ): [Transaction]
  currency: String
  createdAt: DateString
  updatedAt: DateString

  """
  Whether this subscription is past due or not
  """
  isPastDue: Boolean

  """
  If there is a subscription, is it active?
  """
  isSubscriptionActive: Boolean

  """
  Current status for an order
  """
  status: OrderStatus

  """
  Additional information on order: tax and custom fields
  """
  data: JSON
  stripeError: StripeError
}

"""
This represents a Organization Collective
"""
type Organization implements CollectiveInterface {
  id: Int
  createdByUser: UserDetails
  parentCollective: CollectiveInterface
  type: String
  isActive: Boolean
  name: String
  company: String
  description: String
  longDescription: String

  """
  Returns true if the collective has a long description
  """
  hasLongDescription: Boolean
  expensePolicy: String
  tags: [String]

  """
  Name, address, lat, long of the location.
  """
  location: LocationType
  createdAt: DateString
  startsAt: DateString
  endsAt: DateString
  timezone: String
  hostFeePercent: Int
  platformFeePercent: Int
  currency: String
  image: String
  imageUrl(height: Int, format: ImageFormat): String
  backgroundImage: String
  backgroundImageUrl(height: Int, format: ImageFormat): String
  settings: JSON!

  """
  Defines if a collective is pledged
  """
  isPledged: Boolean
  data: JSON @deprecated(reason: "2020-10-08: This field is not provided anymore and will return an empty object")

  """
  Private instructions related to an event
  """
  privateInstructions: String
  githubContributors: JSON!
  slug: String
  path: String

  """
  Returns whether this collective can host other collectives (ie. has a Stripe Account connected)
  """
  isHost: Boolean

  """
  Returns whether this host accepts applications for new collectives
  """
  canApply: Boolean

  """
  Returns whether this collectives can be contacted
  """
  canContact: Boolean

  """
  Returns whether this collective is incognito
  """
  isIncognito: Boolean

  """
  Returns whether this collective is a guest profile
  """
  isGuest: Boolean

  """
  Returns whether this collective is archived
  """
  isArchived: Boolean

  """
  Returns whether this collective is approved
  """
  isApproved: Boolean

  """
  Returns whether this collective is deletable
  """
  isDeletable: Boolean

  """
  Get the host collective that is receiving the money on behalf of this collective
  """
  host: CollectiveInterface

  """
  A host might have a collective attached to it
  """
  hostCollective: CollectiveInterface

  """
  Get all the members of this collective (admins, members, backers, followers)
  """
  members(limit: Int, offset: Int, type: String, role: String, TierId: Int, tierSlug: String, roles: [String]): [Member]

  """
  Get all the collective this collective is a member of (as a member, backer, follower, etc.)
  """
  memberOf(
    limit: Int
    offset: Int

    """
    Type of collective (COLLECTIVE, EVENT, ORGANIZATION)
    """
    type: String
    role: String
    roles: [String]

    """
    Only return memberships for active collectives (that have been approved by the host)
    """
    onlyActiveCollectives: Boolean = false

    """
    Whether incognito profiles should be included in the result. Only works if requesting user is an admin of the account.
    """
    includeIncognito: Boolean = true
  ): [Member]

  """
  All the persons and entities that contribute to this organization
  """
  contributors(limit: Int = 1000, roles: [ContributorRole]): [Contributor]
  collectives(
    orderBy: CollectiveOrderField = name
    orderDirection: OrderDirection = ASC
    expenseStatus: String = null
    limit: Int
    offset: Int
    isActive: Boolean
    isArchived: Boolean
  ): CollectiveSearchResults
  followers(limit: Int, offset: Int): [CollectiveInterface]
  notifications(limit: Int, offset: Int, channel: String, type: String, active: Boolean): [NotificationType]
  maxQuantity: Int @deprecated(reason: "Not supported anymore")
  tiers(id: Int, slug: String, slugs: [String]): [Tier]
  orders(status: OrderStatus): [OrderType]
  ordersFromCollective(subscriptionsOnly: Boolean): [OrderType]
  transactions(
    """
    type of transaction (DEBIT/CREDIT)
    """
    type: String
    limit: Int
    offset: Int

    """
    If false, only the transactions not linked to an expense (orders/refunds) will be returned
    """
    includeExpenseTransactions: Boolean
  ): [Transaction]
  expenses(type: String, limit: Int, offset: Int, includeHostedCollectives: Boolean, status: String): [ExpenseType]
  role: String
  twitterHandle: String
  githubHandle: String
  website: String
  updates(limit: Int, offset: Int, onlyPublishedUpdates: Boolean): [UpdateType]
  events(
    limit: Int
    offset: Int

    """
    Include past events
    """
    includePastEvents: Boolean = false

    """
    Include inactive events
    """
    includeInactive: Boolean = false
  ): [Event]
  projects(limit: Int, offset: Int): [Project]
  paymentMethods(
    service: String
    limit: Int
    hasBalanceAboveZero: Boolean
    isConfirmed: Boolean = true
    types: [String]
    orderBy: PaymenMethodOrderField = type

    """
    Defines if the host "collective" payment method should be returned
    """
    includeHostCollectivePaymentMethod: Boolean = false
  ): [PaymentMethodType]

  """
  The list of payout methods that this collective can use to get paid
  """
  payoutMethods: [PayoutMethod]

  """
  List all the gift cards batches emitted by this collective. May include `null` for unbatched gift cards.
  """
  giftCardsBatches: [PaymentMethodBatchInfo]

  """
  Get the gift cards created by this collective. RemoteUser must be a collective admin.
  """
  createdGiftCards(
    limit: Int
    offset: Int
    batch: String

    """
    Whether the gift card has been claimed or not
    """
    isConfirmed: Boolean
  ): PaginatedPaymentMethod
  connectedAccounts: [ConnectedAccountType]

  """
  Describes the features enabled and available for this collective
  """
  features: CollectiveFeatures!
  plan: PlanType
  stats: CollectiveStatsType
  contributionPolicy: String
  categories: [String]!
  hasVirtualCards: Boolean!
  email: String
}

"""
A list of PaymentMethod with pagination info
"""
type PaginatedPaymentMethod {
  paymentMethods: [PaymentMethodType]
  total: Int
  limit: Int
  offset: Int
}

"""
Properties by which PaymenMethods can be ordered
"""
enum PaymenMethodOrderField {
  """
  Order payment methods by type (creditcard, giftcard, etc.)
  """
  type
}

"""
Provides rich information about a payment methods batch
"""
type PaymentMethodBatchInfo {
  id: String!
  collectiveId: Int!
  count: Int!
  type: String!

  """
  The batch name, or null for unbatched payment methods
  """
  name: String
}

"""
Input type for PaymentMethod (paypal/stripe)
"""
input PaymentMethodInputType {
  id: Int
  uuid: String
  token: String
  service: String

  """
  creditcard, giftcard, prepaid, manual...
  """
  type: String
  customerId: String
  data: JSON
  name: String
  primary: Boolean
  monthlyLimitPerMember: Int
  currency: String
  save: Boolean
}

"""
Sanitized PaymentMethod Info (PaymentMethod model)
"""
type PaymentMethodType {
  id: Int
  uuid: String
  createdAt: DateString

  """
  Will be true for gift card if claimed. Always true for other payment methods.
  """
  isConfirmed: Boolean
  expiryDate: DateString
  service: String

  """
  To group multiple payment methods. Used for Gift Cards
  """
  batch: String
  type: String
  data: JSON
  name: String
  description: String
  primary: Boolean
  monthlyLimitPerMember: Int
  initialBalance: Int

  """
  Returns the balance in the currency of this paymentMethod
  """
  balance: Int
  collective: CollectiveInterface
  emitter: CollectiveInterface
  limitedToTags: JSON
  limitedToCollectiveIds: [Int] @deprecated(reason: "2020-08-11: This field does not exist anymore")
  limitedToHostCollectiveIds: [Int]
  orders(
    """
    Only returns orders that have an active subscription (monthly/yearly)
    """
    hasActiveSubscription: Boolean
  ): [OrderType]

  """
  Get the list of collectives that used this payment method. Useful to select
  the list of a backers for which the host has manually added funds.
  """
  fromCollectives(limit: Int, offset: Int): CollectiveSearchResults
  currency: String
  stripeError: StripeError
}

"""
A payout method for expenses
"""
type PayoutMethod {
  id: Int
  type: PayoutMethodTypeEnum
  name: String
  isSaved: Boolean
  data: JSON
}

enum PayoutMethodTypeEnum {
  OTHER
  PAYPAL
  BANK_ACCOUNT
  ACCOUNT_BALANCE
  CREDIT_CARD
}

"""
The name of the current plan and its characteristics.
"""
type PlanType {
  id: Int
  name: String
  hostedCollectives: Int
  hostedCollectivesLimit: Int
  addedFunds: Int
  addedFundsLimit: Int
  hostDashboard: Boolean
  manualPayments: Boolean
  bankTransfers: Int
  bankTransfersLimit: Int
  transferwisePayouts: Int
  transferwisePayoutsLimit: Int
  hostFees: Boolean
  hostFeeSharePercent: Int
  platformTips: Boolean
}

"""
This represents a Project
"""
type Project implements CollectiveInterface {
  id: Int
  createdByUser: UserDetails
  parentCollective: CollectiveInterface
  type: String
  isActive: Boolean
  name: String
  company: String
  description: String
  longDescription: String

  """
  Returns true if the collective has a long description
  """
  hasLongDescription: Boolean
  expensePolicy: String
  tags: [String]

  """
  Name, address, lat, long of the location.
  """
  location: LocationType
  createdAt: DateString
  startsAt: DateString
  endsAt: DateString
  timezone: String
  hostFeePercent: Int
  platformFeePercent: Int
  currency: String
  image: String
  imageUrl(height: Int, format: ImageFormat): String
  backgroundImage: String
  backgroundImageUrl(height: Int, format: ImageFormat): String
  settings: JSON!

  """
  Defines if a collective is pledged
  """
  isPledged: Boolean
  data: JSON @deprecated(reason: "2020-10-08: This field is not provided anymore and will return an empty object")

  """
  Private instructions related to an event
  """
  privateInstructions: String
  githubContributors: JSON!
  slug: String
  path: String

  """
  Returns whether this collective can host other collectives (ie. has a Stripe Account connected)
  """
  isHost: Boolean

  """
  Returns whether this host accepts applications for new collectives
  """
  canApply: Boolean

  """
  Returns whether this collectives can be contacted
  """
  canContact: Boolean

  """
  Returns whether this collective is incognito
  """
  isIncognito: Boolean

  """
  Returns whether this collective is a guest profile
  """
  isGuest: Boolean

  """
  Returns whether this collective is archived
  """
  isArchived: Boolean

  """
  Returns whether this collective is approved
  """
  isApproved: Boolean

  """
  Returns whether this collective is deletable
  """
  isDeletable: Boolean

  """
  Get the host collective that is receiving the money on behalf of this collective
  """
  host: CollectiveInterface

  """
  A host might have a collective attached to it
  """
  hostCollective: CollectiveInterface

  """
  Get all the members of this collective (admins, members, backers, followers)
  """
  members(limit: Int, offset: Int, type: String, role: String, TierId: Int, tierSlug: String, roles: [String]): [Member]

  """
  Get all the collective this collective is a member of (as a member, backer, follower, etc.)
  """
  memberOf(
    limit: Int
    offset: Int

    """
    Type of collective (COLLECTIVE, EVENT, ORGANIZATION)
    """
    type: String
    role: String
    roles: [String]

    """
    Only return memberships for active collectives (that have been approved by the host)
    """
    onlyActiveCollectives: Boolean = false

    """
    Whether incognito profiles should be included in the result. Only works if requesting user is an admin of the account.
    """
    includeIncognito: Boolean = true
  ): [Member]

  """
  All the persons and entities that contribute to this organization
  """
  contributors(limit: Int = 1000, roles: [ContributorRole]): [Contributor]
  collectives(
    orderBy: CollectiveOrderField = name
    orderDirection: OrderDirection = ASC
    expenseStatus: String = null
    limit: Int
    offset: Int
    isActive: Boolean
    isArchived: Boolean
  ): CollectiveSearchResults
  followers(limit: Int, offset: Int): [CollectiveInterface]
  notifications(limit: Int, offset: Int, channel: String, type: String, active: Boolean): [NotificationType]
  maxQuantity: Int @deprecated(reason: "Not supported anymore")
  tiers(id: Int, slug: String, slugs: [String]): [Tier]
  orders(status: OrderStatus): [OrderType]
  ordersFromCollective(subscriptionsOnly: Boolean): [OrderType]
  transactions(
    """
    type of transaction (DEBIT/CREDIT)
    """
    type: String
    limit: Int
    offset: Int

    """
    If false, only the transactions not linked to an expense (orders/refunds) will be returned
    """
    includeExpenseTransactions: Boolean
  ): [Transaction]
  expenses(type: String, limit: Int, offset: Int, includeHostedCollectives: Boolean, status: String): [ExpenseType]
  role: String
  twitterHandle: String
  githubHandle: String
  website: String
  updates(limit: Int, offset: Int, onlyPublishedUpdates: Boolean): [UpdateType]
  events(
    limit: Int
    offset: Int

    """
    Include past events
    """
    includePastEvents: Boolean = false

    """
    Include inactive events
    """
    includeInactive: Boolean = false
  ): [Event]
  projects(limit: Int, offset: Int): [Project]
  paymentMethods(
    service: String
    limit: Int
    hasBalanceAboveZero: Boolean
    isConfirmed: Boolean = true
    types: [String]
    orderBy: PaymenMethodOrderField = type

    """
    Defines if the host "collective" payment method should be returned
    """
    includeHostCollectivePaymentMethod: Boolean = false
  ): [PaymentMethodType]

  """
  The list of payout methods that this collective can use to get paid
  """
  payoutMethods: [PayoutMethod]

  """
  List all the gift cards batches emitted by this collective. May include `null` for unbatched gift cards.
  """
  giftCardsBatches: [PaymentMethodBatchInfo]

  """
  Get the gift cards created by this collective. RemoteUser must be a collective admin.
  """
  createdGiftCards(
    limit: Int
    offset: Int
    batch: String

    """
    Whether the gift card has been claimed or not
    """
    isConfirmed: Boolean
  ): PaginatedPaymentMethod
  connectedAccounts: [ConnectedAccountType]

  """
  Describes the features enabled and available for this collective
  """
  features: CollectiveFeatures!
  plan: PlanType
  stats: CollectiveStatsType
  contributionPolicy: String
  categories: [String]!
  hasVirtualCards: Boolean!
}

"""
This is a root query
"""
type Query {
  Collective(
    slug: String
    id: Int

    """
    If false, will return null instead of an error if collective is not found
    """
    throwIfMissing: Boolean = true
  ): CollectiveInterface
  Tier(id: Int!): Tier
  LoggedInUser: UserDetails
  AuthenticatedUser: CollectiveInterface @deprecated(reason: "2021-01-29: Not used anymore")
  allInvoices(fromCollectiveSlug: String!): [InvoiceType]
  InvoiceByDateRange(
    """
    Like the Slug of the invoice but spilt out into parts and includes dateFrom
    + dateTo for getting an invoice over a date range.
    """
    invoiceInputType: InvoiceInputType!
  ): InvoiceType @deprecated(reason: "2020-09-17: PDF service is now using the GQLV2 transactions endpoint")
  TransactionInvoice(
    """
    Slug of the transaction.
    """
    transactionUuid: String!
  ): InvoiceType

  """
  Given a collective, returns all its transactions:
  - Debit transactions made by collective without using a gift card
  - Debit transactions made using a gift card from collective
  - Credit transactions made to collective
  """
  allTransactions(
    CollectiveId: Int
    collectiveSlug: String
    type: String
    limit: Int
    offset: Int
    dateFrom: String
    dateTo: String

    """
    If false, only the transactions not linked to an expense (orders/refunds) will be returned
    """
    includeExpenseTransactions: Boolean
    fetchDataFromLedger: Boolean
    includeHostedCollectivesTransactions: Boolean
  ): [Transaction]
  Application(id: Int): Application
  allUpdates(CollectiveId: Int!, includeHostedCollectives: Boolean, limit: Int, offset: Int): [UpdateType]
  allOrders(
    CollectiveId: Int
    collectiveSlug: String
    includeHostedCollectives: Boolean

    """
    Filter by status (PAID, PENDING, ERROR, ACTIVE, CANCELLED)
    """
    status: String
    limit: Int
    offset: Int
  ): [OrderType] @deprecated(reason: "2021-01-29: Not used anymore")
  Transaction(id: Int, uuid: String): Transaction
  allCollectives(
    """
    Fetch collectives with a list of collective slug
    """
    slugs: [String]

    """
    Fetch all collectives that match at least one of the tags
    """
    tags: [String]

    """
    COLLECTIVE, USER, ORGANIZATION, EVENT
    """
    type: TypeOfCollective

    """
    Fetch all collectives hosted by HostCollectiveId
    """
    HostCollectiveId: Int

    """
    Fetch all collectives hosted by hostCollectiveSlug
    """
    hostCollectiveSlug: String

    """
    Only return active collectives
    """
    isActive: Boolean

    """
    Only return pledged or non-pledged collectives
    """
    isPledged: Boolean

    """
    Fetch all collectives that `memberOfCollectiveSlug` is a member of
    """
    memberOfCollectiveSlug: String

    """
    Filter collectives with this minimum number of backers
    """
    minBackerCount: Int

    """
    Only fetch the collectives where `memberOfCollectiveSlug` has the specified role
    """
    role: String

    """
    Fetch all collectives that are a child of `ParentCollectiveId`. Used for "SuperCollectives"
    """
    ParentCollectiveId: Int
    orderBy: CollectiveOrderField = name
    orderDirection: OrderDirection = ASC
    limit: Int = 10
    offset: Int = 0
  ): CollectiveSearchResults

  """
  Returns all public hosts that are open for applications
  """
  allHosts(
    """
    Fetch all collectives that match at least one of the tags
    """
    tags: [String]

    """
    Filter hosts by currency
    """
    currency: String
    orderBy: HostCollectiveOrderFieldType = collectives
    orderDirection: OrderDirection = DESC
    limit: Int = 10
    offset: Int = 0
    onlyOpenHosts: Boolean = true
    minNbCollectivesHosted: Int! = 0
  ): CollectiveSearchResults
  allCollectiveTags: [String]
  allMembers(
    CollectiveId: Int
    collectiveSlug: String

    """
    Include the members of the hosted collectives. Useful to get the list of all users/organizations from a host.
    """
    includeHostedCollectives: Boolean
    memberCollectiveSlug: String
    TierId: Int
    role: String
    type: String
    isActive: Boolean
    orderBy: String
    orderDirection: String
    limit: Int
    offset: Int
  ): [Member]

  """
  [AUTHENTICATED] Returns the pending invitations
  """
  memberInvitations(CollectiveId: Int, MemberCollectiveId: Int): [MemberInvitation]
  allEvents(
    """
    Slug of the parent collective
    """
    slug: String
    limit: Int
    offset: Int

    """
    If null, returns all events, if false returns only events that are not
    archived, if true only returns events that have been archived
    """
    isArchived: Boolean
  ): [CollectiveInterface]
  PaymentMethod(id: Int, code: String): PaymentMethodType

  """
  Search for collectives. Results are returned with best matches first.
  """
  search(
    """
    Fetch collectives related to this term based on name, description, tags, slug, and location
    """
    term: String

    """
    Limit the search to collectives under these hosts
    """
    hostCollectiveIds: [Int]

    """
    Only return collectives of this type
    """
    types: [TypeOfCollective]

    """
    Filter on whether account is a host
    """
    isHost: Boolean

    """
    Whether to return only active accounts
    """
    onlyActive: Boolean

    """
    Whether to skip recent accounts (48h)
    """
    skipRecentAccounts: Boolean = false

    """
    Limit the amount of results. Defaults to 20
    """
    limit: Int = 20
    offset: Int = 0

    """
    This flag is now ignored in favor of regular search
    """
    useAlgolia: Boolean = false
  ): CollectiveSearchResults
  allTransactionsFromPaymentMethod(
    uuid: String!
    type: String
    limit: Int
    offset: Int
    dateFrom: String
    dateTo: String
  ): [Transaction] @deprecated(reason: "2021-01-29: Not used anymore")
  Order(id: Int!): OrderType @deprecated(reason: "2021-01-29: Not used anymore")
}

type SendMessageToCollectiveResult {
  success: Boolean
}

"""
Stats about a membership
"""
type StatsMemberType {
  id: Int

  """
  total amount donated directly by this member
  """
  directDonations: Int

  """
  total amount donated by this member either directly or using a gift card it has emitted
  """
  totalDonations: Int
}

"""
Stats about an order
"""
type StatsOrderType {
  id: Int

  """
  number of transactions for this order (includes past recurring transactions)
  """
  transactions: Int

  """
  total amount of all the transactions for this order (includes past recurring transactions)
  """
  totalTransactions: Int
}

"""
Input for stripe credit card data
"""
input StripeCreditCardDataInputType {
  fullName: String
  expMonth: Int
  expYear: Int
  brand: String
  country: String
  funding: String
  zip: String
}

type StripeError {
  message: String
  account: String
  response: JSON
}

"""
Subscription model
"""
type Subscription {
  id: Int
  amount: Int
  currency: String
  interval: String
  stripeSubscriptionId: String
  isActive: Boolean
}

"""
This represents an Tier
"""
type Tier {
  id: Int
  slug: String
  type: String
  name: String
  description: String

  """
  A long, html-formatted description.
  """
  longDescription: String

  """
  Returns true if the tier has a long description
  """
  hasLongDescription: Boolean
    @deprecated(reason: "2020-12-24: This field is being deprecated in favor of useStandalonePage")

  """
  Returns true if the tier has its standalone page activated
  """
  useStandalonePage: Boolean

  """
  Link to a video (YouTube, Vimeo).
  """
  videoUrl: String
  button: String
  amount: Int
  minimumAmount: Int
  amountType: String
  currency: String
  interval: String
  presets: [Int]
  maxQuantity: Int
  goal: Int
  customFields: [JSON]
  startsAt: DateString
  endsAt: DateString
  collective: CollectiveInterface
  event: CollectiveInterface
  orders(
    isActive: Boolean

    """
    only return orders that have been processed (fulfilled)
    """
    isProcessed: Boolean
    limit: Int
  ): [OrderType]

  """
  Returns a list of all the contributors for this tier
  """
  contributors(
    """
    Maximum number of entries to return
    """
    limit: Int = 3000
  ): [Contributor]
  stats: TierStatsType
  data: JSON
}

"""
Input type for TierType
"""
input TierInputType {
  id: Int
  type: String
  name: String
  description: String

  """
  A long, html-formatted description.
  """
  longDescription: String

  """
  Whether this tier has a standalone page
  """
  useStandalonePage: Boolean

  """
  Link to a video (YouTube, Vimeo).
  """
  videoUrl: String

  """
  amount in the lowest unit of the currency of the host (ie. in cents)
  """
  amount: Int

  """
  Button text
  """
  button: String
  currency: String
  presets: [Int]
  interval: String
  maxQuantity: Int
  minimumAmount: Int
  amountType: String

  """
  amount that you are trying to raise with this tier
  """
  goal: Int
  customFields: [CustomFieldsInputType]

  """
  Start of the campaign
  """
  startsAt: String

  """
  End of the campaign
  """
  endsAt: String
}

"""
Stats about a tier
"""
type TierStatsType {
  id: Int

  """
  Breakdown of all the contributors that belongs to this tier.
  """
  contributors: ContributorsStats

  """
  total number of individual orders
  """
  totalOrders: Int

  """
  Total amount donated for this tier, in cents.
  """
  totalDonated: Int

  """
  How much money is given for this tier for each tier.interval (monthly/yearly).
  For flexible tiers, this amount is a monthly average of contributions amount,
  taking into account both yearly and monthly subscriptions.
  """
  totalRecurringDonations: Int

  """
  total number of people/organizations in this tier
  """
  totalDistinctOrders: Int

  """
  total number of active people/organizations in this tier
  """
  totalActiveDistinctOrders: Int
  availableQuantity: Int
}

"""
Transaction interface
"""
interface Transaction {
  id: Int
  idV2: String
  uuid: String
  amount: Int
  currency: String
  hostCurrency: String
  hostCurrencyFxRate: Float
  netAmountInCollectiveCurrency: Int
  hostFeeInHostCurrency: Int
  platformFeeInHostCurrency: Int
  paymentProcessorFeeInHostCurrency: Int
  taxAmount: Int
  createdByUser: UserDetails
  host: CollectiveInterface
  paymentMethod: PaymentMethodType
  fromCollective: CollectiveInterface
  usingGiftCardFromCollective: CollectiveInterface
  collective: CollectiveInterface
  type: String
  description: String
  createdAt: DateString
  updatedAt: DateString
  refundTransaction: Transaction
}

"""
Breakdown of transactions per type (ALL/CREDIT/DEBIT)
"""
type TransactionsStatsType {
  id: Int
  all: Int

  """
  Returns the number of CREDIT transactions
  """
  credit: Int

  """
  Returns the number of DEBIT transactions
  """
  debit: Int
}

enum TypeOfCollective {
  COLLECTIVE
  EVENT
  ORGANIZATION
  USER
  BOT
  PROJECT
  FUND
  VENDOR
}

"""
Defines targets for an update
"""
enum UpdateAudienceTypeEnum {
  """
  Will be sent to collective admins and financial contributors
  """
  ALL

  """
  Will be sent to collective admins
  """
  COLLECTIVE_ADMINS

  """
  Will be sent to financial contributors
  """
  FINANCIAL_CONTRIBUTORS
}

"""
This represents an Update
"""
type UpdateType {
  id: Int
  views: Int
  slug: String
  image: String
  isPrivate: Boolean
  isChangelog: Boolean!
  notificationAudience: UpdateAudienceTypeEnum
  makePublicOn: IsoDateString

  """
  Indicates whether or not the user is allowed to see the content of this update
  """
  userCanSeeUpdate: Boolean
  title: String
  createdAt: DateString
  updatedAt: DateString
  publishedAt: DateString
  summary: String
  html: String
  tags: [String]
  createdByUser: UserDetails
  fromCollective: CollectiveInterface
  collective: CollectiveInterface
  tier: Tier
}

"""
This represents a User Collective
"""
type User implements CollectiveInterface {
  id: Int
  createdByUser: UserDetails
  parentCollective: CollectiveInterface
  type: String
  isActive: Boolean
  name: String
  company: String
  description: String
  longDescription: String

  """
  Returns true if the collective has a long description
  """
  hasLongDescription: Boolean
  expensePolicy: String
  tags: [String]

  """
  Name, address, lat, long of the location.
  """
  location: LocationType
  createdAt: DateString
  startsAt: DateString
  endsAt: DateString
  timezone: String
  hostFeePercent: Int
  platformFeePercent: Int
  currency: String
  image: String
  imageUrl(height: Int, format: ImageFormat): String
  backgroundImage: String
  backgroundImageUrl(height: Int, format: ImageFormat): String
  settings: JSON!

  """
  Defines if a collective is pledged
  """
  isPledged: Boolean
  data: JSON @deprecated(reason: "2020-10-08: This field is not provided anymore and will return an empty object")

  """
  Private instructions related to an event
  """
  privateInstructions: String
  githubContributors: JSON!
  slug: String
  path: String

  """
  Returns whether this collective can host other collectives (ie. has a Stripe Account connected)
  """
  isHost: Boolean

  """
  Returns whether this host accepts applications for new collectives
  """
  canApply: Boolean

  """
  Returns whether this collectives can be contacted
  """
  canContact: Boolean

  """
  Returns whether this collective is incognito
  """
  isIncognito: Boolean

  """
  Returns whether this collective is a guest profile
  """
  isGuest: Boolean

  """
  Returns whether this collective is archived
  """
  isArchived: Boolean

  """
  Returns whether this collective is approved
  """
  isApproved: Boolean

  """
  Returns whether this collective is deletable
  """
  isDeletable: Boolean

  """
  Get the host collective that is receiving the money on behalf of this collective
  """
  host: CollectiveInterface

  """
  A host might have a collective attached to it
  """
  hostCollective: CollectiveInterface

  """
  Get all the members of this collective (admins, members, backers, followers)
  """
  members(limit: Int, offset: Int, type: String, role: String, TierId: Int, tierSlug: String, roles: [String]): [Member]

  """
  Get all the collective this collective is a member of (as a member, backer, follower, etc.)
  """
  memberOf(
    limit: Int
    offset: Int

    """
    Type of collective (COLLECTIVE, EVENT, ORGANIZATION)
    """
    type: String
    role: String
    roles: [String]

    """
    Only return memberships for active collectives (that have been approved by the host)
    """
    onlyActiveCollectives: Boolean = false

    """
    Whether incognito profiles should be included in the result. Only works if requesting user is an admin of the account.
    """
    includeIncognito: Boolean = true
  ): [Member]

  """
  All the persons and entities that contribute to this organization
  """
  contributors(limit: Int = 1000, roles: [ContributorRole]): [Contributor]
  collectives(
    orderBy: CollectiveOrderField = name
    orderDirection: OrderDirection = ASC
    expenseStatus: String = null
    limit: Int
    offset: Int
    isActive: Boolean
    isArchived: Boolean
  ): CollectiveSearchResults
  followers(limit: Int, offset: Int): [CollectiveInterface]
  notifications(limit: Int, offset: Int, channel: String, type: String, active: Boolean): [NotificationType]
  maxQuantity: Int @deprecated(reason: "Not supported anymore")
  tiers(id: Int, slug: String, slugs: [String]): [Tier]
  orders(status: OrderStatus): [OrderType]
  ordersFromCollective(subscriptionsOnly: Boolean): [OrderType]
  transactions(
    """
    type of transaction (DEBIT/CREDIT)
    """
    type: String
    limit: Int
    offset: Int

    """
    If false, only the transactions not linked to an expense (orders/refunds) will be returned
    """
    includeExpenseTransactions: Boolean
  ): [Transaction]
  expenses(type: String, limit: Int, offset: Int, includeHostedCollectives: Boolean, status: String): [ExpenseType]
  role: String
  twitterHandle: String
  githubHandle: String
  website: String
  updates(limit: Int, offset: Int, onlyPublishedUpdates: Boolean): [UpdateType]
  events(
    limit: Int
    offset: Int

    """
    Include past events
    """
    includePastEvents: Boolean = false

    """
    Include inactive events
    """
    includeInactive: Boolean = false
  ): [Event]
  projects(limit: Int, offset: Int): [Project]
  paymentMethods(
    service: String
    limit: Int
    hasBalanceAboveZero: Boolean
    isConfirmed: Boolean = true
    types: [String]
    orderBy: PaymenMethodOrderField = type

    """
    Defines if the host "collective" payment method should be returned
    """
    includeHostCollectivePaymentMethod: Boolean = false
  ): [PaymentMethodType]

  """
  The list of payout methods that this collective can use to get paid
  """
  payoutMethods: [PayoutMethod]

  """
  List all the gift cards batches emitted by this collective. May include `null` for unbatched gift cards.
  """
  giftCardsBatches: [PaymentMethodBatchInfo]

  """
  Get the gift cards created by this collective. RemoteUser must be a collective admin.
  """
  createdGiftCards(
    limit: Int
    offset: Int
    batch: String

    """
    Whether the gift card has been claimed or not
    """
    isConfirmed: Boolean
  ): PaginatedPaymentMethod
  connectedAccounts: [ConnectedAccountType]

  """
  Describes the features enabled and available for this collective
  """
  features: CollectiveFeatures!
  plan: PlanType
  stats: CollectiveStatsType
  contributionPolicy: String
  categories: [String]!
  hasVirtualCards: Boolean!
  firstName: String @deprecated(reason: "2020-03-27: These field are now deprecated in favor of collective.name")
  lastName: String @deprecated(reason: "2020-03-27: These field are now deprecated in favor of collective.name")
  email: String
  applications: [Application]
}

"""
This represents the details of a User
"""
type UserDetails {
  id: Int
  CollectiveId: Int
  collective: CollectiveInterface
  username: String
  firstName: String
  lastName: String
  name: String
  image: String
  email: String
  emailWaitingForValidation: String
  memberOf(
    roles: [String]

    """
    Whether incognito profiles should be included in the result. Only works if requesting user is an admin of the account.
    """
    includeIncognito: Boolean = true
  ): [Member]

  """
  Returns true if user account is limited (user can't use any feature)
  """
  isLimited: Boolean
<<<<<<< HEAD
  changelogViewDate: IsoDateString
=======
  changelogViewDate: DateString
>>>>>>> 2e09a879
}

"""
Input type for UserType
"""
input UserInputType {
  id: Int
  email: Email
  firstName: String
  lastName: String
  name: String
  company: String
  image: String
  username: String
  description: String
  twitterHandle: String
  githubHandle: String
  website: String
  paypalEmail: String
  newsletterOptIn: Boolean
  location: LocationInputType
}

"""
This represents a Vendor
"""
type Vendor implements CollectiveInterface {
  id: Int
  createdByUser: UserDetails
  parentCollective: CollectiveInterface
  type: String
  isActive: Boolean
  name: String
  company: String
  description: String
  longDescription: String

  """
  Returns true if the collective has a long description
  """
  hasLongDescription: Boolean
  expensePolicy: String
  tags: [String]

  """
  Name, address, lat, long of the location.
  """
  location: LocationType
  createdAt: DateString
  startsAt: DateString
  endsAt: DateString
  timezone: String
  hostFeePercent: Int
  platformFeePercent: Int
  currency: String
  image: String
  imageUrl(height: Int, format: ImageFormat): String
  backgroundImage: String
  backgroundImageUrl(height: Int, format: ImageFormat): String
  settings: JSON!

  """
  Defines if a collective is pledged
  """
  isPledged: Boolean
  data: JSON @deprecated(reason: "2020-10-08: This field is not provided anymore and will return an empty object")

  """
  Private instructions related to an event
  """
  privateInstructions: String
  githubContributors: JSON!
  slug: String
  path: String

  """
  Returns whether this collective can host other collectives (ie. has a Stripe Account connected)
  """
  isHost: Boolean

  """
  Returns whether this host accepts applications for new collectives
  """
  canApply: Boolean

  """
  Returns whether this collectives can be contacted
  """
  canContact: Boolean

  """
  Returns whether this collective is incognito
  """
  isIncognito: Boolean

  """
  Returns whether this collective is a guest profile
  """
  isGuest: Boolean

  """
  Returns whether this collective is archived
  """
  isArchived: Boolean

  """
  Returns whether this collective is approved
  """
  isApproved: Boolean

  """
  Returns whether this collective is deletable
  """
  isDeletable: Boolean

  """
  Get the host collective that is receiving the money on behalf of this collective
  """
  host: CollectiveInterface

  """
  A host might have a collective attached to it
  """
  hostCollective: CollectiveInterface

  """
  Get all the members of this collective (admins, members, backers, followers)
  """
  members(limit: Int, offset: Int, type: String, role: String, TierId: Int, tierSlug: String, roles: [String]): [Member]

  """
  Get all the collective this collective is a member of (as a member, backer, follower, etc.)
  """
  memberOf(
    limit: Int
    offset: Int

    """
    Type of collective (COLLECTIVE, EVENT, ORGANIZATION)
    """
    type: String
    role: String
    roles: [String]

    """
    Only return memberships for active collectives (that have been approved by the host)
    """
    onlyActiveCollectives: Boolean = false

    """
    Whether incognito profiles should be included in the result. Only works if requesting user is an admin of the account.
    """
    includeIncognito: Boolean = true
  ): [Member]

  """
  All the persons and entities that contribute to this organization
  """
  contributors(limit: Int = 1000, roles: [ContributorRole]): [Contributor]
  collectives(
    orderBy: CollectiveOrderField = name
    orderDirection: OrderDirection = ASC
    expenseStatus: String = null
    limit: Int
    offset: Int
    isActive: Boolean
    isArchived: Boolean
  ): CollectiveSearchResults
  followers(limit: Int, offset: Int): [CollectiveInterface]
  notifications(limit: Int, offset: Int, channel: String, type: String, active: Boolean): [NotificationType]
  maxQuantity: Int @deprecated(reason: "Not supported anymore")
  tiers(id: Int, slug: String, slugs: [String]): [Tier]
  orders(status: OrderStatus): [OrderType]
  ordersFromCollective(subscriptionsOnly: Boolean): [OrderType]
  transactions(
    """
    type of transaction (DEBIT/CREDIT)
    """
    type: String
    limit: Int
    offset: Int

    """
    If false, only the transactions not linked to an expense (orders/refunds) will be returned
    """
    includeExpenseTransactions: Boolean
  ): [Transaction]
  expenses(type: String, limit: Int, offset: Int, includeHostedCollectives: Boolean, status: String): [ExpenseType]
  role: String
  twitterHandle: String
  githubHandle: String
  website: String
  updates(limit: Int, offset: Int, onlyPublishedUpdates: Boolean): [UpdateType]
  events(
    limit: Int
    offset: Int

    """
    Include past events
    """
    includePastEvents: Boolean = false

    """
    Include inactive events
    """
    includeInactive: Boolean = false
  ): [Event]
  projects(limit: Int, offset: Int): [Project]
  paymentMethods(
    service: String
    limit: Int
    hasBalanceAboveZero: Boolean
    isConfirmed: Boolean = true
    types: [String]
    orderBy: PaymenMethodOrderField = type

    """
    Defines if the host "collective" payment method should be returned
    """
    includeHostCollectivePaymentMethod: Boolean = false
  ): [PaymentMethodType]

  """
  The list of payout methods that this collective can use to get paid
  """
  payoutMethods: [PayoutMethod]

  """
  List all the gift cards batches emitted by this collective. May include `null` for unbatched gift cards.
  """
  giftCardsBatches: [PaymentMethodBatchInfo]

  """
  Get the gift cards created by this collective. RemoteUser must be a collective admin.
  """
  createdGiftCards(
    limit: Int
    offset: Int
    batch: String

    """
    Whether the gift card has been claimed or not
    """
    isConfirmed: Boolean
  ): PaginatedPaymentMethod
  connectedAccounts: [ConnectedAccountType]

  """
  Describes the features enabled and available for this collective
  """
  features: CollectiveFeatures!
  plan: PlanType
  stats: CollectiveStatsType
  contributionPolicy: String
  categories: [String]!
  hasVirtualCards: Boolean!
}<|MERGE_RESOLUTION|>--- conflicted
+++ resolved
@@ -1953,11 +1953,7 @@
   """
   Update the time which the user viewed the changelog updates
   """
-<<<<<<< HEAD
-  setChangelogViewDate(changelogViewDate: IsoDateString!): UserDetails!
-=======
   setChangelogViewDate(changelogViewDate: String!): UserDetails
->>>>>>> 2e09a879
 
   """
   Confirm the new user email from confirmation token
@@ -3937,11 +3933,7 @@
   Returns true if user account is limited (user can't use any feature)
   """
   isLimited: Boolean
-<<<<<<< HEAD
-  changelogViewDate: IsoDateString
-=======
   changelogViewDate: DateString
->>>>>>> 2e09a879
 }
 
 """
