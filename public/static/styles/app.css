--- conflicted
+++ resolved
@@ -126,33 +126,11 @@
 
     --popover: 0 0% 100%;
     --popover-foreground: 222.2 47.4% 11.2%;
-<<<<<<< HEAD
-
-    --border: 214.3 31.8% 91.4%;
-    --input: 214.3 31.8% 91.4%;
-
-    --card: 0 0% 100%;
-    --card-foreground: 222.2 47.4% 11.2%;
-
-    --primary: 222.2 47.4% 11.2%;
-=======
     --primary: 221.2 83.2% 53.3%;
->>>>>>> e869836c
     --primary-foreground: 210 40% 98%;
 
     --secondary: 210 40% 96.1%;
     --secondary-foreground: 222.2 47.4% 11.2%;
-<<<<<<< HEAD
-
-    --accent: 210 40% 96.1%;
-    --accent-foreground: 222.2 47.4% 11.2%;
-
-    --destructive: 0 100% 50%;
-    --destructive-foreground: 210 40% 98%;
-
-    --ring: 222.2 47.4% 11.2%;
-
-=======
     --muted: 210 40% 96.1%;
     --muted-foreground: 215.4 16.3% 46.9%;
     --accent: 210 40% 96.1%;
@@ -162,43 +140,10 @@
     --border: 214.3 31.8% 91.4%;
     --input: 214.3 31.8% 91.4%;
     --ring: 221.2 83.2% 53.3%;
->>>>>>> e869836c
     --radius: 0.5rem;
   }
 
   .dark {
-<<<<<<< HEAD
-    --background: 224 71% 4%;
-    --foreground: 213 31% 91%;
-
-    --muted: 223 47% 11%;
-    --muted-foreground: 215.4 16.3% 56.9%;
-
-    --accent: 216 34% 17%;
-    --accent-foreground: 210 40% 98%;
-
-    --popover: 224 71% 4%;
-    --popover-foreground: 215 20.2% 65.1%;
-
-    --border: 216 34% 17%;
-    --input: 216 34% 17%;
-
-    --card: 224 71% 4%;
-    --card-foreground: 213 31% 91%;
-
-    --primary: 210 40% 98%;
-    --primary-foreground: 222.2 47.4% 1.2%;
-
-    --secondary: 222.2 47.4% 11.2%;
-    --secondary-foreground: 210 40% 98%;
-
-    --destructive: 0 63% 31%;
-    --destructive-foreground: 210 40% 98%;
-
-    --ring: 216 34% 17%;
-
-    --radius: 0.5rem;
-=======
     --background: 222.2 84% 4.9%;
     --foreground: 210 40% 98%;
     --card: 222.2 84% 4.9%;
@@ -218,7 +163,6 @@
     --border: 217.2 32.6% 17.5%;
     --input: 217.2 32.6% 17.5%;
     --ring: 224.3 76.3% 48%;
->>>>>>> e869836c
   }
 }
 
@@ -227,12 +171,8 @@
     @apply border-border;
   }
   body {
-<<<<<<< HEAD
-    @apply bg-background text-foreground;
-=======
     @apply h-full overflow-y-scroll bg-background text-foreground;
     font-family: 'Inter', sans-serif;
->>>>>>> e869836c
     font-feature-settings:
       'rlig' 1,
       'calt' 1;
@@ -267,9 +207,6 @@
 }
 
 .markdown {
-<<<<<<< HEAD
-  @apply leading-7 text-gray-950;
-=======
   @apply leading-7 text-slate-900;
 }
 .markdown h1,
@@ -277,7 +214,6 @@
 h3,
 h4 {
   @apply text-slate-950;
->>>>>>> e869836c
 }
 .markdown h1 {
   @apply scroll-m-20 text-4xl font-bold tracking-tight lg:text-5xl;
