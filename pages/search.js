--- conflicted
+++ resolved
@@ -25,10 +25,7 @@
 import StyledLink from '../components/StyledLink';
 import { H1, P } from '../components/Text';
 
-import defaultColors from '../lib/theme/colors';
-
 const SearchInput = styled(StyledInput)`
-<<<<<<< HEAD
   border: none;
   border-bottom: 2px solid ${props => props.theme.colors.primary[500]};
   border-radius: 0;
@@ -41,17 +38,6 @@
   margin-right: 8px;
 
   @media (min-width: 64em) {
-=======
-  &&& {
-    border: none;
-    border-bottom: 2px solid ${props => props.theme.colors.primary[500]};
-    border-radius: 0;
-    box-shadow: none;
-    display: block;
-    height: 3.4rem;
-    width: 100%;
-    padding: 0;
->>>>>>> 2b16ccaa
     font-size: 18px;
   }
 
