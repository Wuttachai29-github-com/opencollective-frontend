import React from 'react';
import PropTypes from 'prop-types';
import { withApollo } from '@apollo/client/react/hoc';
import { isEqual } from 'lodash';
import Router from 'next/router';

import withLoggedInUser from '../lib/hooks/withLoggedInUser';
import { LOCAL_STORAGE_KEYS, removeFromLocalStorage } from '../lib/local-storage';
import UserClass from '../lib/LoggedInUser';

export const UserContext = React.createContext({
  loadingLoggedInUser: true,
  errorLoggedInUser: null,
  LoggedInUser: null,
  logout() {},
  login() {},
  refetchLoggedInUser() {},
});

class UserProvider extends React.Component {
  static propTypes = {
    getLoggedInUser: PropTypes.func.isRequired,
    token: PropTypes.string,
    client: PropTypes.object,
    loadingLoggedInUser: PropTypes.bool,
    children: PropTypes.node,
    /**
     * If not used inside of NextJS (ie. in styleguide), the code that checks if we are
     * on `/signin` that uses `Router` will crash. Setting this prop bypass this behavior.
     */
    skipRouteCheck: PropTypes.bool,
  };

  state = {
    loadingLoggedInUser: true,
    LoggedInUser: null,
    errorLoggedInUser: null,
    enforceTwoFactorAuthForLoggedInUser: null,
  };

  async componentDidMount() {
    window.addEventListener('storage', this.checkLogin);

    // Disable auto-login on SignIn page
    if (this.props.skipRouteCheck || Router.pathname !== '/signin') {
      await this.login();
    }
  }

  componentWillUnmount() {
    window.removeEventListener('storage', this.checkLogin);
  }

  checkLogin = event => {
    if (event.key === 'LoggedInUser') {
      if (event.oldValue && !event.newValue) {
        return this.setState({ LoggedInUser: null });
      }
      if (!event.oldValue && event.newValue) {
        const { value } = JSON.parse(event.newValue);
        return this.setState({ LoggedInUser: new UserClass(value) });
      }

      const { value: oldValue } = JSON.parse(event.oldValue);
      const { value } = JSON.parse(event.newValue);

      if (!isEqual(oldValue, value)) {
        this.setState({ LoggedInUser: new UserClass(value) });
      }
    }
  };

  logout = async () => {
    removeFromLocalStorage(LOCAL_STORAGE_KEYS.ACCESS_TOKEN);
<<<<<<< HEAD
    await this.props.client.stop(); // Stopping inflight queries
    await this.props.client.resetStore();
=======
>>>>>>> 4322688d
    this.setState({ LoggedInUser: null, errorLoggedInUser: null });
    await this.props.client.resetStore();
  };

  login = async (token, options = {}) => {
    const { getLoggedInUser } = this.props;
    const { twoFactorAuthenticatorCode, recoveryCode } = options;
    try {
      const LoggedInUser = token
        ? await getLoggedInUser({ token, twoFactorAuthenticatorCode, recoveryCode })
        : await getLoggedInUser();
      this.setState({
        loadingLoggedInUser: false,
        errorLoggedInUser: null,
        LoggedInUser,
        enforceTwoFactorAuthForLoggedInUser: false,
      });
      return LoggedInUser;
    } catch (error) {
      // If token from localStorage is invalid or expired, delete it
      if (!token && ['Invalid token', 'Expired token'].includes(error.message)) {
        this.logout();
      }

      // Store the error
      this.setState({ loadingLoggedInUser: false, errorLoggedInUser: error.message });
      if (error.message.includes('Two-factor authentication is enabled')) {
        this.setState({ enforceTwoFactorAuthForLoggedInUser: true });
        throw new Error(error.message);
      }
      if (error.type === 'too_many_requests') {
        this.setState({ enforceTwoFactorAuthForLoggedInUser: false });
        throw new Error(error.message);
      }
      // We don't want to catch "Two-factor authentication code failed. Please try again" here
      if (error.type === 'unauthorized' && error.message.includes('Cannot use this token')) {
        this.setState({ enforceTwoFactorAuthForLoggedInUser: false });
        throw new Error(error.message);
      }
    }
  };

  /**
   * Same as `login` but skip loading the user from localStorage cache. Note
   * that Apollo keeps a local cache too, so you should first use
   * [refetchQueries](https://www.apollographql.com/docs/react/api/react-apollo.html#graphql-mutation-options-refetchQueries)
   * if you really need to be up-to-date with server.
   */
  refetchLoggedInUser = async () => {
    const { getLoggedInUser } = this.props;
    try {
      const LoggedInUser = await getLoggedInUser();
      this.setState({
        errorLoggedInUser: null,
        loadingLoggedInUser: false,
        LoggedInUser,
      });
    } catch (error) {
      this.setState({ loadingLoggedInUser: false, errorLoggedInUser: error });
    }
    return true;
  };

  render() {
    return (
      <UserContext.Provider
        value={{ ...this.state, logout: this.logout, login: this.login, refetchLoggedInUser: this.refetchLoggedInUser }}
      >
        {this.props.children}
      </UserContext.Provider>
    );
  }
}

const { Consumer: UserConsumer } = UserContext;

const withUser = WrappedComponent => {
  const WithUser = props => <UserConsumer>{context => <WrappedComponent {...context} {...props} />}</UserConsumer>;

  WithUser.getInitialProps = async context => {
    return WrappedComponent.getInitialProps ? await WrappedComponent.getInitialProps(context) : {};
  };

  return WithUser;
};

export default withApollo(withLoggedInUser(UserProvider));

export { UserConsumer, withUser };<|MERGE_RESOLUTION|>--- conflicted
+++ resolved
@@ -72,11 +72,6 @@
 
   logout = async () => {
     removeFromLocalStorage(LOCAL_STORAGE_KEYS.ACCESS_TOKEN);
-<<<<<<< HEAD
-    await this.props.client.stop(); // Stopping inflight queries
-    await this.props.client.resetStore();
-=======
->>>>>>> 4322688d
     this.setState({ LoggedInUser: null, errorLoggedInUser: null });
     await this.props.client.resetStore();
   };
