import React from 'react';
import PropTypes from 'prop-types';
import { signIn } from 'next-auth/react';
import { FormattedMessage } from 'react-intl';

import { cn } from '../lib/utils';

import Link from './Link';
import StyledSpinner from './StyledSpinner';
import { withUser } from './UserProvider';
/**
 * A user login button with proper redirect function.
 * If user is currently loggin in, button will be disabled and will show a spinner.
 */
class LoginBtn extends React.Component {
  static propTypes = {
    /**
     * Login button label. Default: "Sign In"
     */
    children: PropTypes.node,
    loadingLoggedInUser: PropTypes.bool,
    asLink: PropTypes.bool,
  };

  static defaultProps = {
    children: null,
  };

  constructor(props) {
    super(props);
    this.redirectAfterSignin = '/';
  }

  componentDidMount() {
    if (typeof window !== 'undefined') {
      this.redirectAfterSignin = window.location.href.replace(/^https?:\/\/[^/]+/, '');
    }
  }

  render() {
    return (
      <Link
<<<<<<< HEAD
        onClick={e => {
          if (process.env.OAUTH_MODE) {
            e.preventDefault();
            signIn('opencollective', { callbackUrl: this.redirectAfterSignin });
          }
        }}
        href={{ pathname: '/signin', query: { next: this.redirectAfterSignin } }}
      >
        <StyledLink as={Container} {...buttonProps}>
          {this.renderContent()}
        </StyledLink>
=======
        href={{ pathname: '/signin', query: { next: this.redirectAfterSignin } }}
        className={cn(
          'text-primary hover:text-primary/80',
          this.props.loadingLoggedInUser ? 'h-8 w-8' : 'h-8 px-4',
          this.props.asLink
            ? 'inline'
            : 'inline-flex items-center justify-center whitespace-nowrap rounded-full border text-sm',
        )}
      >
        {this.props.loadingLoggedInUser ? (
          <StyledSpinner size="1em" />
        ) : (
          this.props.children || <FormattedMessage id="signIn" defaultMessage="Sign In" />
        )}
>>>>>>> 12a3fd56
      </Link>
    );
  }
}

export default withUser(LoginBtn);<|MERGE_RESOLUTION|>--- conflicted
+++ resolved
@@ -8,6 +8,7 @@
 import Link from './Link';
 import StyledSpinner from './StyledSpinner';
 import { withUser } from './UserProvider';
+
 /**
  * A user login button with proper redirect function.
  * If user is currently loggin in, button will be disabled and will show a spinner.
@@ -40,19 +41,12 @@
   render() {
     return (
       <Link
-<<<<<<< HEAD
         onClick={e => {
           if (process.env.OAUTH_MODE) {
             e.preventDefault();
             signIn('opencollective', { callbackUrl: this.redirectAfterSignin });
           }
         }}
-        href={{ pathname: '/signin', query: { next: this.redirectAfterSignin } }}
-      >
-        <StyledLink as={Container} {...buttonProps}>
-          {this.renderContent()}
-        </StyledLink>
-=======
         href={{ pathname: '/signin', query: { next: this.redirectAfterSignin } }}
         className={cn(
           'text-primary hover:text-primary/80',
@@ -67,7 +61,6 @@
         ) : (
           this.props.children || <FormattedMessage id="signIn" defaultMessage="Sign In" />
         )}
->>>>>>> 12a3fd56
       </Link>
     );
   }
