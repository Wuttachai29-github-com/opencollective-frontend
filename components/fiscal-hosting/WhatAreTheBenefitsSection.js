import React from 'react';
import { themeGet } from '@styled-system/theme-get';
import { FormattedMessage } from 'react-intl';
import styled from 'styled-components';
import { display } from 'styled-system';

import NextIllustration from '../collectives/HomeNextIllustration';
import { Box, Flex } from '../Grid';
<<<<<<< HEAD
import { SectionDescription, SectionTitle } from '../marketing/Text';
=======
>>>>>>> c00ae04d
import { H3, P } from '../Text';

const Title = styled(H3)`
  font-size: 20px;
  line-height: 28px;
  letter-spacing: -0.6px;
  font-weight: bold;
  margin-bottom: 16px;
  margin-top: 16px;
  color: ${themeGet('colors.primary.900')};
  ${display}

  @media screen and (min-width: 40em) {
    font-size: 24px;
    line-height: 32px;
    letter-spacing: -0.8px;
  }
`;

const Description = styled(P)`
  font-size: 15px;
  line-height: 23px;
  letter-spacing: -0.12px;
  color: ${themeGet('colors.black.700')};
  font-weight: 500;
  margin-top: 10px;
  ${display}

  @media screen and (min-width: 40em) {
    font-size: 16px;
    line-height: 24px;
    letter-spacing: -0.16px;
  }
  @media screen and (min-width: 88em) {
    font-size: 18px;
    line-height: 27px;
    letter-spacing: -0.2px;
  }
`;

const WhatAreTheBenefits = () => {
  return (
    <Flex mx={[3, 4]} my={4} mt={['56px', null, '120px']} flexDirection="column" alignItems="center" textAlign="center">
      <SectionTitle mb={3}>
        <FormattedMessage id="fiscalHosting.whatAreTheBenefits.title" defaultMessage="What are the benefits?" />
      </SectionTitle>
      <Box width={['288px', '548px', '708px', null, '755px']} textAlign="center" mb={['40px', null, 0]}>
        <SectionDescription>
          <FormattedMessage
            id="fiscalHosting.whatAreTheBenefits.subTitle"
            defaultMessage="Organizing takes work. Fiscal hosts are here to help."
          />
        </SectionDescription>
      </Box>
      <Flex
        my="32px"
        flexDirection={['column', 'row']}
        alignItems="center"
        justifyContent={[null, 'space-between', null, 'center']}
        width={1}
      >
        <Box width={[null, '390px', '488px', null, '558px']} mr={[null, null, 3, null, 5]}>
          <NextIllustration
            width={558}
            height={418}
            src="/static/images/fiscal-hosting/tax-exempt.png"
            alt="Collect money"
          />
        </Box>
        <Box width={[null, '264px', '344px', null, '408px']} textAlign={['center', 'left']} ml={[null, 2, null, 5]}>
          <Title>
            <FormattedMessage
              id="fiscalHosting.whatAreTheBenefits.taxExempt"
              defaultMessage="Tax-exempt or charity status"
            />
          </Title>
          <Description>
            <FormattedMessage
              id="fiscalHosting.whatAreTheBenefits.taxExempt.description"
              defaultMessage="Some fiscal hosts are registered charities or nonprofits, who are able to provide tax benefits to donors and qualify for philanthropic grants. Signing up with a fiscal host who already has this status in your country gives you immediate access."
            />
          </Description>
        </Box>
      </Flex>
      <Flex
        my="32px"
        flexDirection={['column', 'row-reverse']}
        alignItems="center"
        justifyContent={[null, 'space-between', null, 'center']}
        width={1}
      >
        <Box width={[null, '390px', '488px', null, '558px']} ml={[null, null, 3, null, 5]}>
          <NextIllustration
            width={558}
            height={429}
            src="/static/images/fiscal-hosting/mission-focus.png"
            alt="Focus on your mission illustration"
          />
        </Box>
        <Box width={[null, '264px', '344px', null, '408px']} textAlign={['center', 'left']} mr={[null, 2, null, 5]}>
          <Title>
            <FormattedMessage
              id="fiscalHosting.whatAreTheBenefits.missionFocus"
              defaultMessage="Focus on your mission"
            />
          </Title>
          <Description>
            <FormattedMessage
              id="fiscalHosting.whatAreTheBenefits.missionFocus.description"
              defaultMessage="Fiscal hosts take care of a lot of the tedious and painful administrative tasks involved in running an organization. The host becomes your legal entity, handling taxes, invoicing, and accounting—so you can spend your time engaging supporters, building your community, and achieving your main mission."
            />
          </Description>
        </Box>
      </Flex>
      <Flex
        my="32px"
        flexDirection={['column', 'row']}
        alignItems="center"
        justifyContent={[null, 'space-between', null, 'center']}
        width={1}
      >
        <Box display={[null, 'none']}>
          <NextIllustration
            width={288}
            height={238}
            layout="fixed"
            src={'/static/images/fiscal-hosting/money-management-xs.png'}
            alt="Money management"
          />
        </Box>
        <Box
          display={['none', 'block']}
          width={['288px', '390px', '488px', null, '558px']}
          height={[null, '323px']}
          mr={[null, null, 3, null, 5]}
        >
          <NextIllustration
            width={555}
            height={452}
            src={'/static/images/fiscal-hosting/money-management.png'}
            alt="Money management"
          />
        </Box>
        <Box width={[null, '264px', '344px', null, '408px']} textAlign={['center', 'left']} ml={[null, 4, 0, 5]}>
          <Title>
            <FormattedMessage id="fiscalHosting.whatAreTheBenefits.moneyManagement" defaultMessage="Money management" />
          </Title>
          <Description>
            <FormattedMessage
              id="fiscalHosting.whatAreTheBenefits.moneyManagement.description"
              defaultMessage="Using your personal bank account can complicate your taxes, and it locks out other team members. A fiscal host holds money on your behalf in its bank account, tracking everything transparently on Open Collective. Everyone can have access to see the budget and to tools for fundraising and requesting payouts."
            />
          </Description>
        </Box>
      </Flex>
    </Flex>
  );
};
export default WhatAreTheBenefits;<|MERGE_RESOLUTION|>--- conflicted
+++ resolved
@@ -6,10 +6,7 @@
 
 import NextIllustration from '../collectives/HomeNextIllustration';
 import { Box, Flex } from '../Grid';
-<<<<<<< HEAD
 import { SectionDescription, SectionTitle } from '../marketing/Text';
-=======
->>>>>>> c00ae04d
 import { H3, P } from '../Text';
 
 const Title = styled(H3)`
