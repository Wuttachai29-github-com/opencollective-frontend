--- conflicted
+++ resolved
@@ -27,12 +27,8 @@
 import Link from '../Link';
 import LoginBtn from '../LoginBtn';
 import PreviewFeaturesModal from '../PreviewFeaturesModal';
-<<<<<<< HEAD
-import StyledButton from '../StyledButton';
-=======
 import { Badge } from '../ui/Badge';
 import { Popover, PopoverContent, PopoverTrigger } from '../ui/Popover';
->>>>>>> e869836c
 import { Separator } from '../ui/Separator';
 
 import { DrawerMenu } from './DrawerMenu';
@@ -180,45 +176,6 @@
                 <FormattedMessage id="RootActions" defaultMessage="Root Actions" />
               </MenuItem>
             )}
-<<<<<<< HEAD
-            <PopoverMenuItem as="button" onClick={() => logout()}>
-              <Flex alignItems="center">
-                <LogOut size={14} />
-                <FormattedMessage id="menu.logout" defaultMessage="Log out" />
-              </Flex>
-            </PopoverMenuItem>
-          </Flex>
-        </Flex>
-        <ProfileMenuMemberships
-          user={LoggedInUser}
-          maxWidth="270px"
-          overflowY={['initial', 'auto']}
-          mt={['32px', '0']}
-          ml={['0', '24px']}
-          pl={['0', '24px']}
-          borderLeft={['none', '1px solid #EAEAEC']}
-          closeDrawer={() => setMenuOpen(false)}
-        />
-      </Flex>
-      <Box>
-        <Separator style={{ margin: '24px 0' }} />
-        <Link href="/home">
-          <Image src="/static/images/opencollectivelogo-footer-n.svg" alt="Open Collective" width={122} height={24} />
-        </Link>
-        <FooterLinks mt="16px" gap="32px">
-          <Link href="/home">
-            <FormattedMessage id="menu.homepage" defaultMessage="Homepage" />
-          </Link>
-          <Link href="/privacypolicy">
-            <FormattedMessage id="menu.privacyPolicy" defaultMessage="Privacy" />
-          </Link>
-          <Link href="/tos">
-            <FormattedMessage id="menu.termsOfAgreement" defaultMessage="Terms" />
-          </Link>
-        </FooterLinks>
-      </Box>
-    </Flex>
-=======
             <MenuItem Icon={Settings} href={`/dashboard/${LoggedInUser.collective.slug}/info`}>
               <FormattedMessage id="Settings" defaultMessage="Settings" />
             </MenuItem>
@@ -253,7 +210,6 @@
       </div>
       <PreviewFeaturesModal open={showPreviewFeaturesModal} setOpen={setShowPreviewFeaturesModal} />
     </React.Fragment>
->>>>>>> e869836c
   );
   return (
     <React.Fragment>
