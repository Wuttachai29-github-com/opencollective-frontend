import {
  createCollective,
  editCollective,
  deleteCollective,
  approveCollective,
} from './mutations/collectives';
import {
  createOrder,
  cancelSubscription,
  updateSubscription,
  refundTransaction,
  addFundsToOrg,
} from './mutations/orders';
import { createMember, removeMember } from './mutations/members';
import { editTiers } from './mutations/tiers';
import { editConnectedAccount } from './mutations/connectedAccounts';
<<<<<<< HEAD
import { createExpense, editExpense, updateExpenseStatus, payExpense, deleteExpense } from './mutations/expenses';
import { createPaymentMethod, claimPaymentMethod } from './mutations/paymentMethods';
=======
import {
  createExpense,
  editExpense,
  updateExpenseStatus,
  payExpense,
  deleteExpense,
} from './mutations/expenses';
import {
  createPaymentMethod,
  claimVirtualCard,
} from './mutations/paymentMethods';
>>>>>>> 6849b073
import * as updateMutations from './mutations/updates';
import * as commentMutations from './mutations/comments';
import * as applicationMutations from './mutations/applications';

import statuses from '../constants/expense_status';

import {
  GraphQLNonNull,
  GraphQLList,
  GraphQLString,
  GraphQLInt,
} from 'graphql';

import {
  OrderType,
  TierType,
  MemberType,
  ExpenseType,
  UpdateType,
  CommentType,
  ConnectedAccountType,
  PaymentMethodType,
} from './types';

import { CollectiveInterfaceType } from './CollectiveInterface';

import { TransactionInterfaceType } from './TransactionInterface';

import { ApplicationType, ApplicationInputType } from './Application';

import {
  CollectiveInputType,
  CollectiveAttributesInputType,
  OrderInputType,
  TierInputType,
  ExpenseInputType,
  UpdateInputType,
  UpdateAttributesInputType,
  CommentInputType,
  CommentAttributesInputType,
  ConnectedAccountInputType,
  PaymentMethodInputType,
<<<<<<< HEAD
  UserInputType,
=======
>>>>>>> 6849b073
} from './inputTypes';

const mutations = {
  createCollective: {
    type: CollectiveInterfaceType,
    args: {
      collective: { type: new GraphQLNonNull(CollectiveInputType) },
    },
    resolve(_, args, req) {
      return createCollective(_, args, req);
    },
  },
  editCollective: {
    type: CollectiveInterfaceType,
    args: {
      collective: { type: new GraphQLNonNull(CollectiveInputType) },
    },
    resolve(_, args, req) {
      return editCollective(_, args, req);
    },
  },
  deleteCollective: {
    type: CollectiveInterfaceType,
    args: {
      id: { type: new GraphQLNonNull(GraphQLInt) },
    },
    resolve(_, args, req) {
      return deleteCollective(_, args, req);
    },
  },
  approveCollective: {
    type: CollectiveInterfaceType,
    description: 'Approve a collective',
    args: {
      id: { type: new GraphQLNonNull(GraphQLInt) },
    },
    resolve(_, args, req) {
      return approveCollective(req.remoteUser, args.id);
    },
  },
  editConnectedAccount: {
    type: ConnectedAccountType,
    args: {
      connectedAccount: { type: new GraphQLNonNull(ConnectedAccountInputType) },
    },
    resolve(_, args, req) {
      return editConnectedAccount(req.remoteUser, args.connectedAccount);
    },
  },
  approveExpense: {
    type: ExpenseType,
    args: {
      id: { type: new GraphQLNonNull(GraphQLInt) },
    },
    resolve(_, args, req) {
      return updateExpenseStatus(req.remoteUser, args.id, statuses.APPROVED);
    },
  },
  rejectExpense: {
    type: ExpenseType,
    args: {
      id: { type: new GraphQLNonNull(GraphQLInt) },
    },
    resolve(_, args, req) {
      return updateExpenseStatus(req.remoteUser, args.id, statuses.REJECTED);
    },
  },
  payExpense: {
    type: ExpenseType,
    args: {
      id: { type: new GraphQLNonNull(GraphQLInt) },
      fee: { type: new GraphQLNonNull(GraphQLInt) },
    },
    resolve(_, args, req) {
      return payExpense(req.remoteUser, args.id, args.fee);
    },
  },
  createExpense: {
    type: ExpenseType,
    args: {
      expense: { type: new GraphQLNonNull(ExpenseInputType) },
    },
    resolve(_, args, req) {
      return createExpense(req.remoteUser, args.expense);
    },
  },
  editExpense: {
    type: ExpenseType,
    args: {
      expense: { type: new GraphQLNonNull(ExpenseInputType) },
    },
    resolve(_, args, req) {
      return editExpense(req.remoteUser, args.expense);
    },
  },
  deleteExpense: {
    type: ExpenseType,
    args: {
      id: { type: new GraphQLNonNull(GraphQLInt) },
    },
    resolve(_, args, req) {
      return deleteExpense(req.remoteUser, args.id);
    },
  },
  editTiers: {
    type: new GraphQLList(TierType),
    args: {
      id: { type: new GraphQLNonNull(GraphQLInt) },
      tiers: { type: new GraphQLList(TierInputType) },
    },
    resolve(_, args, req) {
      return editTiers(_, args, req);
    },
  },
  createMember: {
    type: MemberType,
    args: {
      member: { type: new GraphQLNonNull(CollectiveAttributesInputType) },
      collective: { type: new GraphQLNonNull(CollectiveAttributesInputType) },
      role: { type: new GraphQLNonNull(GraphQLString) },
    },
    resolve(_, args, req) {
      return createMember(_, args, req);
    },
  },
  removeMember: {
    type: MemberType,
    args: {
      member: { type: new GraphQLNonNull(CollectiveAttributesInputType) },
      collective: { type: new GraphQLNonNull(CollectiveAttributesInputType) },
      role: { type: new GraphQLNonNull(GraphQLString) },
    },
    resolve(_, args, req) {
      return removeMember(_, args, req);
    },
  },
  createOrder: {
    type: OrderType,
    args: {
      order: {
        type: new GraphQLNonNull(OrderInputType),
      },
    },
    resolve(_, args, req) {
      return createOrder(args.order, req.loaders, req.remoteUser);
    },
  },
  createUpdate: {
    type: UpdateType,
    args: {
      update: {
        type: new GraphQLNonNull(UpdateInputType),
      },
    },
    resolve(_, args, req) {
      return updateMutations.createUpdate(_, args, req);
    },
  },
  editUpdate: {
    type: UpdateType,
    args: {
      update: {
        type: new GraphQLNonNull(UpdateAttributesInputType),
      },
    },
    resolve(_, args, req) {
      return updateMutations.editUpdate(_, args, req);
    },
  },
  publishUpdate: {
    type: UpdateType,
    args: {
      id: {
        type: new GraphQLNonNull(GraphQLInt),
      },
    },
    resolve(_, args, req) {
      return updateMutations.publishUpdate(_, args, req);
    },
  },
  unpublishUpdate: {
    type: UpdateType,
    args: {
      id: {
        type: new GraphQLNonNull(GraphQLInt),
      },
    },
    resolve(_, args, req) {
      return updateMutations.unpublishUpdate(_, args, req);
    },
  },
  deleteUpdate: {
    type: UpdateType,
    args: {
      id: {
        type: new GraphQLNonNull(GraphQLInt),
      },
    },
    resolve(_, args, req) {
      return updateMutations.deleteUpdate(_, args, req);
    },
  },
  createComment: {
    type: CommentType,
    args: {
      comment: {
        type: new GraphQLNonNull(CommentInputType),
      },
    },
    resolve(_, args, req) {
      return commentMutations.createComment(_, args, req);
    },
  },
  editComment: {
    type: CommentType,
    args: {
      comment: {
        type: new GraphQLNonNull(CommentAttributesInputType),
      },
    },
    resolve(_, args, req) {
      return commentMutations.editComment(_, args, req);
    },
  },
  deleteComment: {
    type: CommentType,
    args: {
      id: {
        type: new GraphQLNonNull(GraphQLInt),
      },
    },
    resolve(_, args, req) {
      return commentMutations.deleteComment(_, args, req);
    },
  },
  cancelSubscription: {
    type: OrderType,
    args: {
      id: { type: new GraphQLNonNull(GraphQLInt) },
    },
    resolve(_, args, req) {
      return cancelSubscription(req.remoteUser, args.id);
    },
  },
  updateSubscription: {
    type: OrderType,
    args: {
      id: { type: new GraphQLNonNull(GraphQLInt) },
      paymentMethod: { type: PaymentMethodInputType },
      amount: { type: GraphQLInt },
    },
    async resolve(_, args, req) {
      return await updateSubscription(req.remoteUser, args);
    },
  },
  refundTransaction: {
    type: TransactionInterfaceType,
    args: {
      id: {
        type: new GraphQLNonNull(GraphQLInt),
      },
    },
    async resolve(_, args, req) {
      return await refundTransaction(_, args, req);
    },
  },
  addFundsToOrg: {
    type: PaymentMethodType,
    args: {
      totalAmount: { type: new GraphQLNonNull(GraphQLInt) },
      CollectiveId: { type: new GraphQLNonNull(GraphQLInt) },
      HostCollectiveId: { type: new GraphQLNonNull(GraphQLInt) },
      description: { type: GraphQLString },
    },
    resolve: async (_, args, req) => addFundsToOrg(args, req.remoteUser),
  },
  createApplication: {
    type: ApplicationType,
    args: {
      application: {
        type: new GraphQLNonNull(ApplicationInputType),
      },
    },
    resolve(_, args, req) {
      return applicationMutations.createApplication(_, args, req);
    },
  },
  updateApplication: {
    type: ApplicationType,
    args: {
      id: {
        type: new GraphQLNonNull(GraphQLInt),
      },
      application: {
        type: new GraphQLNonNull(ApplicationInputType),
      },
    },
    resolve(_, args, req) {
      return applicationMutations.updateApplication(_, args, req);
    },
  },
  deleteApplication: {
    type: ApplicationType,
    args: {
      id: {
        type: new GraphQLNonNull(GraphQLInt),
      },
    },
    resolve(_, args, req) {
      return applicationMutations.deleteApplication(_, args, req);
    },
  },
  createPaymentMethod: {
    type: PaymentMethodType,
    args: {
      type: { type: new GraphQLNonNull(GraphQLString) },
      amount: { type: new GraphQLNonNull(GraphQLInt) },
      currency: { type: new GraphQLNonNull(GraphQLString) },
      CollectiveId: { type: new GraphQLNonNull(GraphQLInt) },
      PaymentMethodId: { type: GraphQLInt },
      description: { type: GraphQLString },
      expiryDate: { type: GraphQLString },
    },
    resolve: async (_, args, req) => createPaymentMethod(args, req.remoteUser),
  },
  claimPaymentMethod: {
    type: PaymentMethodType,
    args: {
      code: { type: new GraphQLNonNull(GraphQLString) },
      user: { type: UserInputType },
    },
<<<<<<< HEAD
    resolve: async (_, args, req) => claimPaymentMethod(args, req.remoteUser),
  }
=======
    resolve: async (_, args, req) => claimVirtualCard(args, req.remoteUser),
  },
>>>>>>> 6849b073
};

export default mutations;<|MERGE_RESOLUTION|>--- conflicted
+++ resolved
@@ -14,10 +14,6 @@
 import { createMember, removeMember } from './mutations/members';
 import { editTiers } from './mutations/tiers';
 import { editConnectedAccount } from './mutations/connectedAccounts';
-<<<<<<< HEAD
-import { createExpense, editExpense, updateExpenseStatus, payExpense, deleteExpense } from './mutations/expenses';
-import { createPaymentMethod, claimPaymentMethod } from './mutations/paymentMethods';
-=======
 import {
   createExpense,
   editExpense,
@@ -27,9 +23,8 @@
 } from './mutations/expenses';
 import {
   createPaymentMethod,
-  claimVirtualCard,
+  claimPaymentMethod,
 } from './mutations/paymentMethods';
->>>>>>> 6849b073
 import * as updateMutations from './mutations/updates';
 import * as commentMutations from './mutations/comments';
 import * as applicationMutations from './mutations/applications';
@@ -72,10 +67,7 @@
   CommentAttributesInputType,
   ConnectedAccountInputType,
   PaymentMethodInputType,
-<<<<<<< HEAD
   UserInputType,
-=======
->>>>>>> 6849b073
 } from './inputTypes';
 
 const mutations = {
@@ -407,13 +399,8 @@
       code: { type: new GraphQLNonNull(GraphQLString) },
       user: { type: UserInputType },
     },
-<<<<<<< HEAD
     resolve: async (_, args, req) => claimPaymentMethod(args, req.remoteUser),
-  }
-=======
-    resolve: async (_, args, req) => claimVirtualCard(args, req.remoteUser),
-  },
->>>>>>> 6849b073
+  },
 };
 
 export default mutations;