--- conflicted
+++ resolved
@@ -68,30 +68,6 @@
     );
   }
 
-<<<<<<< HEAD
-  // No cache on API please
-  app.use('/api/', (req, res, next) => {
-    res.removeHeader('Cache-Control');
-    next();
-  });
-
-  /**
-   * Prevent indexation from search engines
-   * (out of 'production' environment)
-   */
-  app.get('/robots.txt', (req, res, next) => {
-    const hostname = req.get('original-hostname') || req.hostname;
-    if (hostname !== 'opencollective.com') {
-      res.setHeader('Content-Type', 'text/plain');
-      res.send('User-agent: *\nDisallow: /');
-    } else {
-      // Will send public/robots.txt
-      next();
-    }
-  });
-
-=======
->>>>>>> 12a3fd56
   // This is used by Cypress to collect server side coverage
   if (process.env.OC_ENV === 'e2e' || process.env.E2E_TEST) {
     app.get('/__coverage__', (req, res) => {
